--- conflicted
+++ resolved
@@ -64,10 +64,6 @@
         <dependency>
             <groupId>net.openhft</groupId>
             <artifactId>posix</artifactId>
-<<<<<<< HEAD
-            <optional>true</optional>
-=======
->>>>>>> 4c1b33d4
         </dependency>
 
         <dependency>
