<?xml version="1.0" encoding="UTF-8"?>
<!--
  ~ Copyright 2016 chronicle.software
  ~
  ~ Licensed under the Apache License, Version 2.0 (the "License");
  ~ you may not use this file except in compliance with the License.
  ~ You may obtain a copy of the License at
  ~
  ~     http://www.apache.org/licenses/LICENSE-2.0
  ~
  ~ Unless required by applicable law or agreed to in writing, software
  ~ distributed under the License is distributed on an "AS IS" BASIS,
  ~ WITHOUT WARRANTIES OR CONDITIONS OF ANY KIND, either express or implied.
  ~ See the License for the specific language governing permissions and
  ~ limitations under the License.
  -->
<project xmlns="http://maven.apache.org/POM/4.0.0" xmlns:xsi="http://www.w3.org/2001/XMLSchema-instance" xsi:schemaLocation="http://maven.apache.org/POM/4.0.0 http://maven.apache.org/xsd/maven-4.0.0.xsd">

    <modelVersion>4.0.0</modelVersion>

    <parent>
        <groupId>net.openhft</groupId>
        <artifactId>java-parent-pom</artifactId>
<<<<<<< HEAD
        <version>1.1.36</version>
=======
        <version>1.24.0-SNAPSHOT</version>
>>>>>>> f67842e6
        <relativePath></relativePath>
    </parent>
    <artifactId>chronicle-core</artifactId>
    <version>2.24ea25-SNAPSHOT</version>
    <packaging>bundle</packaging>
    <name>OpenHFT/Chronicle Core</name>
    <description>Chronicle-Core</description>

    <scm>
        <connection>scm:git:git@github.com:OpenHFT/Chronicle-Core.git</connection>
        <developerConnection>scm:git:git@github.com:OpenHFT/Chronicle-Core.git</developerConnection>
        <tag>ea</tag>
        <url>scm:git:git@github.com:OpenHFT/Chronicle-Core.git</url>
    </scm>
    <properties>
        <zero.cost.assertions>disabled</zero.cost.assertions>
        <sonar.organization>openhft</sonar.organization>
        <sonar.host.url>https://sonarcloud.io</sonar.host.url>
        <mockito.version>4.9.0</mockito.version>
    </properties>

    <dependencyManagement>
        <dependencies>
            <dependency>
                <groupId>net.openhft</groupId>
                <artifactId>third-party-bom</artifactId>
                <version>3.24.0-SNAPSHOT</version>
                <type>pom</type>
                <scope>import</scope>
            </dependency>

            <dependency>
                <groupId>net.openhft</groupId>
                <artifactId>chronicle-bom</artifactId>
                <version>2.24ea-SNAPSHOT</version>
                <type>pom</type>
                <scope>import</scope>
            </dependency>
        </dependencies>
    </dependencyManagement>

    <dependencies>

        <dependency>
            <groupId>net.openhft</groupId>
            <artifactId>assertions-${zero.cost.assertions}</artifactId>
            <scope>provided</scope>
        </dependency>

        <dependency>
            <groupId>net.openhft</groupId>
            <artifactId>affinity</artifactId>
            <optional>true</optional>
        </dependency>

        <dependency>
            <groupId>net.openhft</groupId>
            <artifactId>posix</artifactId>
        </dependency>

        <dependency>
            <groupId>net.openhft</groupId>
            <artifactId>chronicle-analytics</artifactId>
        </dependency>

        <dependency>
            <groupId>org.slf4j</groupId>
            <artifactId>slf4j-api</artifactId>
        </dependency>

        <dependency>
            <groupId>org.jetbrains</groupId>
            <artifactId>annotations</artifactId>
        </dependency>

        <!-- test dependencies -->

        <dependency>
            <groupId>org.junit.jupiter</groupId>
            <artifactId>junit-jupiter-api</artifactId>
            <scope>test</scope>
        </dependency>

        <dependency>
            <groupId>org.junit.jupiter</groupId>
            <artifactId>junit-jupiter-params</artifactId>
            <scope>test</scope>
        </dependency>

        <dependency>
            <groupId>net.openhft</groupId>
            <artifactId>chronicle-test-framework</artifactId>
            <scope>test</scope>
        </dependency>

        <dependency>
            <groupId>org.slf4j</groupId>
            <artifactId>slf4j-simple</artifactId>
            <scope>test</scope>
        </dependency>

        <dependency>
            <groupId>com.squareup.okhttp3</groupId>
            <artifactId>mockwebserver</artifactId>
            <scope>test</scope>
        </dependency>

        <dependency>
            <groupId>org.mockito</groupId>
            <artifactId>mockito-core</artifactId>
            <version>${mockito.version}</version>
            <scope>test</scope>
        </dependency>

        <dependency>
            <groupId>org.mockito</groupId>
            <artifactId>mockito-junit-jupiter</artifactId>
            <version>${mockito.version}</version>
            <scope>test</scope>
        </dependency>

    </dependencies>

    <repositories>
        <repository>
            <releases>
                <enabled>false</enabled>
                <updatePolicy>never</updatePolicy>
            </releases>
            <snapshots>
                <enabled>true</enabled>
                <updatePolicy>always</updatePolicy>
            </snapshots>
            <id>Snapshot Repository</id>
            <name>Snapshot Repository</name>
            <url>https://oss.sonatype.org/content/repositories/snapshots</url>
        </repository>
        <repository>
            <snapshots>
                <enabled>true</enabled>
            </snapshots>
            <id>chronicle-enterprise-snapshots</id>
            <name>Snapshot Repository</name>
            <url>https://nexus.chronicle.software/content/repositories/snapshots</url>
        </repository>
        <repository>
            <releases>
                <enabled>true</enabled>
            </releases>
            <id>chronicle-enterprise-release</id>
            <url>https://nexus.chronicle.software/content/repositories/releases</url>
        </repository>
    </repositories>

    <build>
        <plugins>
            <plugin>
                <groupId>com.github.ekryd.sortpom</groupId>
                <artifactId>sortpom-maven-plugin</artifactId>
                <version>3.0.1</version>
                <configuration>
                    <nrOfIndentSpace>4</nrOfIndentSpace>
                </configuration>
                <executions>
                    <execution>
                        <goals>
                            <goal>sort</goal>
                        </goals>
                        <phase>verify</phase>
                    </execution>
                </executions>
            </plugin>
            <plugin>
                <groupId>net.openhft</groupId>
                <artifactId>binary-compatibility-enforcer-plugin</artifactId>
                <executions>
                    <execution>
                        <goals>
                            <goal>enforcer</goal>
                        </goals>
                        <phase>verify</phase>
                        <configuration>
                            <referenceVersion>2.24ea0</referenceVersion>
                            <artifactsURI>https://teamcity.chronicle.software/repository/download</artifactsURI>
                            <binaryCompatibilityPercentageRequired>99.7</binaryCompatibilityPercentageRequired>
                        </configuration>
                    </execution>
                </executions>
            </plugin>

            <plugin>
                <groupId>org.apache.maven.plugins</groupId>
                <artifactId>maven-scm-publish-plugin</artifactId>
                <configuration>
                    <checkoutDirectory>${project.build.directory}/scmpublish/javadoc</checkoutDirectory>
                    <checkinComment>Publishing javadoc for ${project.artifactId}:${project.version}</checkinComment>
                    <content>${project.reporting.outputDirectory}</content>
                    <skipDeletedFiles>true</skipDeletedFiles>
                    <pubScmUrl>scm:git:git@github.com:OpenHFT/Chronicle-Core</pubScmUrl>
                    <scmBranch>gh-pages</scmBranch>
                </configuration>
            </plugin>

            <!-- used to allow getClass().getPackage().getImplementationVersion() -->

            <plugin>
                <groupId>org.apache.maven.plugins</groupId>
                <artifactId>maven-compiler-plugin</artifactId>
                <configuration>
                    <compilerArgument>-Xlint:deprecation</compilerArgument>
                </configuration>
                <!-- build a multi-release jar -->
                <executions>
                    <execution>
                        <id>java8</id>
                        <goals>
                            <goal>compile</goal>
                        </goals>
                    </execution>
                    <execution>
                        <id>java11</id>
                        <goals>
                            <goal>compile</goal>
                        </goals>
                        <configuration>
                            <compileSourceRoots>${project.basedir}/src/main/java11</compileSourceRoots>
                            <outputDirectory>${project.build.outputDirectory}/META-INF/versions/11</outputDirectory>
                        </configuration>
                    </execution>
                </executions>
            </plugin>

            <plugin>
                <groupId>org.apache.maven.plugins</groupId>
                <artifactId>maven-jar-plugin</artifactId>
                <configuration>
                    <archive>
                        <manifestEntries>
                            <Multi-Release>true</Multi-Release>
                            <Automatic-Module-Name>chronicle.core</Automatic-Module-Name>
                        </manifestEntries>
                    </archive>
                </configuration>
                <executions>
                    <execution>
                        <goals>
                            <goal>test-jar</goal>
                        </goals>
                    </execution>
                </executions>
            </plugin>

            <!--
                generate maven dependencies versions file that can be used later
                to install the right bundle in test phase.

                The file is:

                    target/classes/META-INF/maven/dependencies.properties
            -->
            <plugin>
                <groupId>org.apache.servicemix.tooling</groupId>
                <artifactId>depends-maven-plugin</artifactId>
                <executions>
                    <execution>
                        <id>generate-depends-file</id>
                        <goals>
                            <goal>generate-depends-file</goal>
                        </goals>
                    </execution>
                </executions>
            </plugin>
            <plugin>
                <groupId>org.apache.maven.plugins</groupId>
                <artifactId>maven-surefire-plugin</artifactId>
                <configuration>
                    <!-- This will give each test class its own JVM so you can safely set
                         e.g. system properties per test class but not method -->
                    <forkCount>4</forkCount>
                    <reuseForks>true</reuseForks>
                </configuration>
            </plugin>

            <plugin>
                <groupId>org.apache.felix</groupId>
                <artifactId>maven-bundle-plugin</artifactId>
                <extensions>true</extensions>
                <configuration>
                    <instructions>
                        <Bundle-SymbolicName>${project.groupId}.${project.artifactId}</Bundle-SymbolicName>
                        <Bundle-Name>OpenHFT :: ${project.artifactId}</Bundle-Name>
                        <Bundle-Version>${project.version}</Bundle-Version>
                        <Export-Package>net.openhft.chronicle.core.*;-noimport:=true</Export-Package>
                        <Import-Package>software.chronicle.enterprise.core;resolution:=optional,
                            *</Import-Package>
                    </instructions>
                </configuration>
                <executions>
                    <!--
                      This execution makes sure that the manifest is available
                      when the tests are executed
                    -->
                    <execution>
                        <goals>
                            <goal>manifest</goal>
                        </goals>
                    </execution>
                </executions>
            </plugin>

            <!--        Enable once https://github.com/osundblad/intellij-annotations-instrumenter-maven-plugin/issues/53  has been fixed
                        <plugin>
                            <groupId>se.eris</groupId>
                            <artifactId>notnull-instrumenter-maven-plugin</artifactId>
                            <executions>
                                <execution>
                                    <goals>
                                        <goal>instrument</goal>
                                        <goal>tests-instrument</goal>
                                    </goals>
                                </execution>
                            </executions>
                            <dependencies>
                                <dependency>
                                    <groupId>org.jetbrains</groupId>
                                    <artifactId>annotations</artifactId>
                                    <version>19.0.0</version>
                                </dependency>
                            </dependencies>
                        </plugin>-->

            <plugin>
                <groupId>org.apache.maven.plugins</groupId>
                <artifactId>maven-install-plugin</artifactId>
            </plugin>
            <plugin>
                <groupId>org.apache.maven.plugins</groupId>
                <artifactId>maven-javadoc-plugin</artifactId>
                <configuration>
                    <source>8</source>
                </configuration>
            </plugin>
        </plugins>
    </build>

    <profiles>
        <profile>
            <id>assertions</id>
            <properties>
                <zero.cost.assertions>enabled</zero.cost.assertions>
            </properties>
        </profile>
        <profile>
            <id>java11</id>
            <activation>
                <jdk>[11,</jdk>
            </activation>
            <build>
                <plugins>
                    <plugin>
                        <groupId>org.apache.maven.plugins</groupId>
                        <artifactId>maven-compiler-plugin</artifactId>
                        <configuration>
                            <source>11</source>
                            <target>11</target>
                            <compilerArgs>
                                <arg>--add-exports=java.base/jdk.internal.ref=ALL-UNNAMED</arg>
                                <arg>--add-exports=java.base/sun.nio.ch=ALL-UNNAMED</arg>
                            </compilerArgs>
                        </configuration>
                    </plugin>
                </plugins>
            </build>
        </profile>
        <profile>
            <id>sonar</id>
            <build>
                <plugins>
                    <plugin>
                        <groupId>org.sonarsource.scanner.maven</groupId>
                        <artifactId>sonar-maven-plugin</artifactId>
                    </plugin>
                    <plugin>
                        <groupId>org.jacoco</groupId>
                        <artifactId>jacoco-maven-plugin</artifactId>
                        <executions>
                            <execution>
                                <goals>
                                    <goal>prepare-agent</goal>
                                </goals>
                            </execution>
                            <execution>
                                <id>report</id>
                                <goals>
                                    <goal>report</goal>
                                </goals>
                                <phase>prepare-package</phase>
                            </execution>
                        </executions>
                    </plugin>
                </plugins>
            </build>
        </profile>
        <profile>
            <id>run-benchmarks</id>
            <build>
                <plugins>
                    <plugin>
                        <groupId>org.apache.maven.plugins</groupId>
                        <artifactId>maven-invoker-plugin</artifactId>
                        <configuration>
                            <pom>benchmarks/pom.xml</pom>
                            <goals>clean,test</goals>
                            <profiles>
                                <profile>run-benchmarks</profile>
                            </profiles>
                            <properties>
                                <core.version>${project.version}</core.version>
                                <skip.binary>true</skip.binary>
                            </properties>
                            <streamLogs>true</streamLogs>
                        </configuration>
                        <executions>
                            <execution>
                                <goals>
                                    <goal>run</goal>
                                </goals>
                                <phase>test</phase>
                            </execution>
                        </executions>
                    </plugin>
                </plugins>
            </build>
        </profile>

    </profiles>

</project><|MERGE_RESOLUTION|>--- conflicted
+++ resolved
@@ -21,11 +21,7 @@
     <parent>
         <groupId>net.openhft</groupId>
         <artifactId>java-parent-pom</artifactId>
-<<<<<<< HEAD
-        <version>1.1.36</version>
-=======
         <version>1.24.0-SNAPSHOT</version>
->>>>>>> f67842e6
         <relativePath></relativePath>
     </parent>
     <artifactId>chronicle-core</artifactId>
