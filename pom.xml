--- conflicted
+++ resolved
@@ -25,11 +25,7 @@
     </parent>
     <modelVersion>4.0.0</modelVersion>
     <artifactId>chronicle-core</artifactId>
-<<<<<<< HEAD
     <version>2.17.27-SNAPSHOT</version>
-=======
-    <version>2.17.12.1</version>
->>>>>>> 1ea0e552
     <name>OpenHFT/Chronicle-Core</name>
     <description>Chronicle-Core</description>
     <packaging>bundle</packaging>
@@ -80,7 +76,6 @@
             <artifactId>slf4j-simple</artifactId>
             <scope>test</scope>
         </dependency>
-
     </dependencies>
 
     <build>
