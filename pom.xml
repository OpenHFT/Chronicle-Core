<?xml version="1.0" encoding="UTF-8"?>
<!--
  ~ Copyright 2016 chronicle.software
  ~
  ~ Licensed under the Apache License, Version 2.0 (the "License");
  ~ you may not use this file except in compliance with the License.
  ~ You may obtain a copy of the License at
  ~
  ~     http://www.apache.org/licenses/LICENSE-2.0
  ~
  ~ Unless required by applicable law or agreed to in writing, software
  ~ distributed under the License is distributed on an "AS IS" BASIS,
  ~ WITHOUT WARRANTIES OR CONDITIONS OF ANY KIND, either express or implied.
  ~ See the License for the specific language governing permissions and
  ~ limitations under the License.
  -->
<project xmlns="http://maven.apache.org/POM/4.0.0" xmlns:xsi="http://www.w3.org/2001/XMLSchema-instance" xsi:schemaLocation="http://maven.apache.org/POM/4.0.0 http://maven.apache.org/xsd/maven-4.0.0.xsd">

    <modelVersion>4.0.0</modelVersion>

    <parent>
        <groupId>net.openhft</groupId>
        <artifactId>java-parent-pom</artifactId>
        <version>1.1.31</version>
        <relativePath></relativePath>
    </parent>
    <artifactId>chronicle-core</artifactId>
<<<<<<< HEAD
    <version>2.23ea12-SNAPSHOT</version>
    <packaging>bundle</packaging>
=======
    <version>2.23ea13-SNAPSHOT</version>
>>>>>>> 31d3e232
    <name>OpenHFT/Chronicle-Core</name>
    <description>Chronicle-Core</description>

    <scm>
        <connection>scm:git:git@github.com:OpenHFT/Chronicle-Core.git</connection>
        <developerConnection>scm:git:git@github.com:OpenHFT/Chronicle-Core.git</developerConnection>
        <tag>ea</tag>
        <url>scm:git:git@github.com:OpenHFT/Chronicle-Core.git</url>
    </scm>
    <properties>
        <zero.cost.assertions>disabled</zero.cost.assertions>
        <sonar.organization>openhft</sonar.organization>
        <sonar.host.url>https://sonarcloud.io</sonar.host.url>
    </properties>

    <dependencyManagement>
        <dependencies>
            <dependency>
                <groupId>net.openhft</groupId>
                <artifactId>third-party-bom</artifactId>
                <version>3.22.3</version>
                <type>pom</type>
                <scope>import</scope>
            </dependency>

            <dependency>
                <groupId>net.openhft</groupId>
                <artifactId>chronicle-bom</artifactId>
                <version>2.23ea-SNAPSHOT</version>
                <type>pom</type>
                <scope>import</scope>
            </dependency>
        </dependencies>
    </dependencyManagement>

    <dependencies>

        <dependency>
            <groupId>net.openhft</groupId>
            <artifactId>assertions-${zero.cost.assertions}</artifactId>
            <scope>provided</scope>
        </dependency>

        <dependency>
            <groupId>net.openhft</groupId>
            <artifactId>affinity</artifactId>
            <optional>true</optional>
        </dependency>

        <dependency>
            <groupId>net.openhft</groupId>
            <artifactId>posix</artifactId>
        </dependency>

        <dependency>
            <groupId>net.openhft</groupId>
            <artifactId>chronicle-analytics</artifactId>
        </dependency>

        <dependency>
            <groupId>org.slf4j</groupId>
            <artifactId>slf4j-api</artifactId>
        </dependency>

        <dependency>
            <groupId>org.jetbrains</groupId>
            <artifactId>annotations</artifactId>
        </dependency>

        <!-- test dependencies -->

        <dependency>
            <groupId>org.junit.jupiter</groupId>
            <artifactId>junit-jupiter-api</artifactId>
            <scope>test</scope>
        </dependency>

        <dependency>
            <groupId>org.junit.jupiter</groupId>
            <artifactId>junit-jupiter-params</artifactId>
            <scope>test</scope>
        </dependency>

        <dependency>
            <groupId>org.junit.vintage</groupId>
            <artifactId>junit-vintage-engine</artifactId>
            <scope>test</scope>
        </dependency>

        <dependency>
            <groupId>net.openhft</groupId>
            <artifactId>chronicle-test-framework</artifactId>
            <scope>test</scope>
        </dependency>

        <dependency>
            <groupId>org.slf4j</groupId>
            <artifactId>slf4j-simple</artifactId>
            <scope>test</scope>
        </dependency>

        <dependency>
            <groupId>com.squareup.okhttp3</groupId>
            <artifactId>mockwebserver</artifactId>
            <version>4.9.3</version>
            <scope>test</scope>
        </dependency>

    </dependencies>

    <repositories>
        <repository>
            <releases>
                <enabled>false</enabled>
                <updatePolicy>never</updatePolicy>
            </releases>
            <snapshots>
                <enabled>true</enabled>
                <updatePolicy>always</updatePolicy>
            </snapshots>
            <id>Snapshot Repository</id>
            <name>Snapshot Repository</name>
            <url>https://oss.sonatype.org/content/repositories/snapshots</url>
        </repository>
        <repository>
            <snapshots>
                <enabled>true</enabled>
            </snapshots>
            <id>chronicle-enterprise-snapshots</id>
            <name>Snapshot Repository</name>
            <url>https://nexus.chronicle.software/content/repositories/snapshots</url>
        </repository>
        <repository>
            <releases>
                <enabled>true</enabled>
            </releases>
            <id>chronicle-enterprise-release</id>
            <url>https://nexus.chronicle.software/content/repositories/releases</url>
        </repository>
    </repositories>

    <build>
        <plugins>
            <plugin>
                <groupId>com.github.ekryd.sortpom</groupId>
                <artifactId>sortpom-maven-plugin</artifactId>
                <version>3.0.1</version>
                <configuration>
                    <nrOfIndentSpace>4</nrOfIndentSpace>
                </configuration>
                <executions>
                    <execution>
                        <goals>
                            <goal>sort</goal>
                        </goals>
                        <phase>verify</phase>
                    </execution>
                </executions>
            </plugin>
            <plugin>
                <groupId>net.openhft</groupId>
                <artifactId>binary-compatibility-enforcer-plugin</artifactId>
                <version>1.0.9</version>
                <executions>
                    <execution>
                        <goals>
                            <goal>enforcer</goal>
                        </goals>
                        <phase>verify</phase>
                        <configuration>
                            <referenceVersion>2.23ea0</referenceVersion>
                            <artifactsURI>https://teamcity.chronicle.software/repository/download</artifactsURI>
                            <binaryCompatibilityPercentageRequired>100.0</binaryCompatibilityPercentageRequired>
                        </configuration>
                    </execution>
                </executions>
            </plugin>

            <plugin>
                <groupId>org.apache.maven.plugins</groupId>
                <artifactId>maven-scm-publish-plugin</artifactId>
                <version>3.1.0</version>
                <configuration>
                    <checkoutDirectory>${project.build.directory}/scmpublish/javadoc</checkoutDirectory>
                    <checkinComment>Publishing javadoc for ${project.artifactId}:${project.version}</checkinComment>
                    <content>${project.reporting.outputDirectory}</content>
                    <skipDeletedFiles>true</skipDeletedFiles>
                    <pubScmUrl>scm:git:git@github.com:OpenHFT/Chronicle-Core</pubScmUrl>
                    <scmBranch>gh-pages</scmBranch>
                </configuration>
            </plugin>

            <!-- used to allow getClass().getPackage().getImplementationVersion() -->

            <plugin>
                <groupId>org.apache.maven.plugins</groupId>
                <artifactId>maven-compiler-plugin</artifactId>
                <version>3.8.1</version>
                <configuration>
                    <compilerArgument>-Xlint:deprecation</compilerArgument>
                </configuration>
                <!-- build a multi-release jar -->
                <executions>
                    <execution>
                        <id>java8</id>
                        <goals>
                            <goal>compile</goal>
                        </goals>
                    </execution>
                    <execution>
                        <id>java11</id>
                        <goals>
                            <goal>compile</goal>
                        </goals>
                        <configuration>
                            <compileSourceRoots>${project.basedir}/src/main/java11</compileSourceRoots>
                            <outputDirectory>${project.build.outputDirectory}/META-INF/versions/11</outputDirectory>
                        </configuration>
                    </execution>
                </executions>
            </plugin>

            <plugin>
                <groupId>org.apache.maven.plugins</groupId>
                <artifactId>maven-jar-plugin</artifactId>
                <version>3.2.0</version>
                <configuration>
                    <archive>
                        <manifestEntries>
                            <Multi-Release>true</Multi-Release>
                            <Automatic-Module-Name>chronicle.core</Automatic-Module-Name>
                        </manifestEntries>
                    </archive>
                </configuration>
                <executions>
                    <execution>
                        <goals>
                            <goal>test-jar</goal>
                        </goals>
                    </execution>
                </executions>
            </plugin>

            <!--
                generate maven dependencies versions file that can be used later
                to install the right bundle in test phase.

                The file is:

                    target/classes/META-INF/maven/dependencies.properties
            -->
            <plugin>
                <groupId>org.apache.servicemix.tooling</groupId>
                <artifactId>depends-maven-plugin</artifactId>
                <version>1.4.0</version>
                <executions>
                    <execution>
                        <id>generate-depends-file</id>
                        <goals>
                            <goal>generate-depends-file</goal>
                        </goals>
                    </execution>
                </executions>
            </plugin>
            <plugin>
                <groupId>org.apache.maven.plugins</groupId>
                <artifactId>maven-surefire-plugin</artifactId>
                <version>3.0.0-M5</version>
                <configuration>
                    <!-- This will give each test class its own JVM so you can safely set
                         e.g. system properties per test class but not method -->
                    <forkCount>4</forkCount>
                    <reuseForks>true</reuseForks>
                </configuration>
            </plugin>

            <plugin>
                <groupId>org.apache.felix</groupId>
                <artifactId>maven-bundle-plugin</artifactId>
                <version>5.1.2</version>
                <extensions>true</extensions>
                <configuration>
                    <instructions>
                        <Bundle-SymbolicName>${project.groupId}.${project.artifactId}</Bundle-SymbolicName>
                        <Bundle-Name>OpenHFT :: ${project.artifactId}</Bundle-Name>
                        <Bundle-Version>${project.version}</Bundle-Version>
                        <Export-Package>net.openhft.chronicle.core.*;-noimport:=true</Export-Package>
                        <Import-Package>software.chronicle.enterprise.core;resolution:=optional,
                            *</Import-Package>
                    </instructions>
                </configuration>
                <executions>
                    <!--
                      This execution makes sure that the manifest is available
                      when the tests are executed
                    -->
                    <execution>
                        <goals>
                            <goal>manifest</goal>
                        </goals>
                    </execution>
                </executions>
            </plugin>

            <!--        Enable once https://github.com/osundblad/intellij-annotations-instrumenter-maven-plugin/issues/53  has been fixed
                        <plugin>
                            <groupId>se.eris</groupId>
                            <artifactId>notnull-instrumenter-maven-plugin</artifactId>
                            <executions>
                                <execution>
                                    <goals>
                                        <goal>instrument</goal>
                                        <goal>tests-instrument</goal>
                                    </goals>
                                </execution>
                            </executions>
                            <dependencies>
                                <dependency>
                                    <groupId>org.jetbrains</groupId>
                                    <artifactId>annotations</artifactId>
                                    <version>19.0.0</version>
                                </dependency>
                            </dependencies>
                        </plugin>-->

            <plugin>
                <groupId>org.apache.maven.plugins</groupId>
                <artifactId>maven-install-plugin</artifactId>
                <version>3.0.0-M1</version>
            </plugin>
            <plugin>
                <groupId>org.apache.maven.plugins</groupId>
                <artifactId>maven-javadoc-plugin</artifactId>
                <version>3.3.0</version>
                <configuration>
                    <source>8</source>
                </configuration>
            </plugin>
        </plugins>
    </build>

    <profiles>
        <profile>
            <id>java11</id>
            <activation>
                <jdk>[11,</jdk>
            </activation>
            <build>
                <plugins>
                    <plugin>
                        <groupId>org.apache.maven.plugins</groupId>
                        <artifactId>maven-compiler-plugin</artifactId>
                        <version>3.8.1</version>
                        <configuration>
                            <source>11</source>
                            <target>11</target>
                            <compilerArgs>
                                <arg>--add-exports=java.base/jdk.internal.ref=ALL-UNNAMED</arg>
                                <arg>--add-exports=java.base/sun.nio.ch=ALL-UNNAMED</arg>
                            </compilerArgs>
                        </configuration>
                    </plugin>
                </plugins>
            </build>
        </profile>
        <profile>
            <id>sonar</id>
            <build>
                <plugins>
                    <plugin>
                        <groupId>org.sonarsource.scanner.maven</groupId>
                        <artifactId>sonar-maven-plugin</artifactId>
                        <version>3.8.0.2131</version>
                    </plugin>
                    <plugin>
                        <groupId>org.jacoco</groupId>
                        <artifactId>jacoco-maven-plugin</artifactId>
                        <version>0.8.6</version>
                        <executions>
                            <execution>
                                <goals>
                                    <goal>prepare-agent</goal>
                                </goals>
                            </execution>
                            <execution>
                                <id>report</id>
                                <goals>
                                    <goal>report</goal>
                                </goals>
                                <phase>prepare-package</phase>
                            </execution>
                        </executions>
                    </plugin>
                </plugins>
            </build>
        </profile>
        <profile>
            <id>run-benchmarks</id>
            <build>
                <plugins>
                    <plugin>
                        <artifactId>maven-invoker-plugin</artifactId>
                        <version>3.2.2</version>
                        <configuration>
                            <pom>benchmarks/pom.xml</pom>
                            <goals>clean,test</goals>
                            <profiles>
                                <profile>run-benchmarks</profile>
                            </profiles>
                            <properties>
                                <core.version>${project.version}</core.version>
                                <skip.binary>true</skip.binary>
                            </properties>
                            <streamLogs>true</streamLogs>
                        </configuration>
                        <executions>
                            <execution>
                                <goals>
                                    <goal>run</goal>
                                </goals>
                                <phase>test</phase>
                            </execution>
                        </executions>
                    </plugin>
                </plugins>
            </build>
        </profile>

    </profiles>

</project><|MERGE_RESOLUTION|>--- conflicted
+++ resolved
@@ -25,12 +25,8 @@
         <relativePath></relativePath>
     </parent>
     <artifactId>chronicle-core</artifactId>
-<<<<<<< HEAD
-    <version>2.23ea12-SNAPSHOT</version>
     <packaging>bundle</packaging>
-=======
     <version>2.23ea13-SNAPSHOT</version>
->>>>>>> 31d3e232
     <name>OpenHFT/Chronicle-Core</name>
     <description>Chronicle-Core</description>
 
