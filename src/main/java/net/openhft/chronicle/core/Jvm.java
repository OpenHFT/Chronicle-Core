/*
 * Copyright 2016-2020 chronicle.software
 *
 * https://chronicle.software
 *
 * Licensed under the Apache License, Version 2.0 (the "License");
 * you may not use this file except in compliance with the License.
 * You may obtain a copy of the License at
 *
 *       http://www.apache.org/licenses/LICENSE-2.0
 *
 * Unless required by applicable law or agreed to in writing, software
 * distributed under the License is distributed on an "AS IS" BASIS,
 * WITHOUT WARRANTIES OR CONDITIONS OF ANY KIND, either express or implied.
 * See the License for the specific language governing permissions and
 * limitations under the License.
 */

package net.openhft.chronicle.core;

import net.openhft.chronicle.core.annotation.DontChain;
import net.openhft.chronicle.core.internal.util.DirectBufferUtil;
import net.openhft.chronicle.core.onoes.*;
import net.openhft.chronicle.core.util.ObjectUtils;
import net.openhft.chronicle.core.util.ThrowingSupplier;
import org.jetbrains.annotations.NotNull;
import org.jetbrains.annotations.Nullable;
import org.slf4j.Logger;
import org.slf4j.LoggerFactory;
import sun.misc.Signal;
import sun.misc.Unsafe;
import sun.nio.ch.Interruptible;

import java.io.*;
import java.lang.invoke.MethodHandle;
import java.lang.invoke.MethodHandles;
import java.lang.invoke.MethodType;
import java.lang.reflect.*;
import java.net.URL;
import java.net.URLClassLoader;
import java.nio.ByteBuffer;
import java.nio.channels.FileChannel;
import java.nio.channels.spi.AbstractInterruptibleChannel;
import java.nio.file.Files;
import java.nio.file.Path;
import java.nio.file.Paths;
import java.util.*;
import java.util.Map.Entry;
import java.util.concurrent.ConcurrentHashMap;
import java.util.concurrent.CopyOnWriteArrayList;
import java.util.concurrent.atomic.AtomicBoolean;
import java.util.concurrent.atomic.AtomicLong;
import java.util.concurrent.locks.LockSupport;
import java.util.concurrent.locks.ReentrantLock;
import java.util.function.Function;
import java.util.function.Supplier;

import static java.lang.Runtime.getRuntime;
import static java.lang.management.ManagementFactory.getRuntimeMXBean;
import static java.util.stream.Collectors.toList;
import static net.openhft.chronicle.core.Bootstrap.*;
import static net.openhft.chronicle.core.OS.*;
import static net.openhft.chronicle.core.UnsafeMemory.UNSAFE;
import static net.openhft.chronicle.core.internal.util.MapUtil.entry;
import static net.openhft.chronicle.core.internal.util.MapUtil.ofUnmodifiable;

/**
 * Utility class to access information in the JVM.
 */
public final class Jvm {

    // Suppresses default constructor, ensuring non-instantiability.
    private Jvm() {
    }

    private static final String PROC = "/proc";
    private static final String PROC_SELF = "/proc/self";

    public static final String JAVA_CLASS_PATH = "java.class.path";
    public static final String SYSTEM_PROPERTIES = "system.properties";
    private static final List<String> INPUT_ARGUMENTS = getRuntimeMXBean().getInputArguments();
    private static final String INPUT_ARGUMENTS2 = " " + String.join(" ", INPUT_ARGUMENTS);
    private static final boolean IS_DEBUG = Jvm.getBoolean("debug", INPUT_ARGUMENTS2.contains("jdwp"));
    // e.g-verbose:gc  -XX:+UnlockCommercialFeatures -XX:+FlightRecorder -XX:StartFlightRecording=dumponexit=true,filename=myrecording.jfr,settings=profile -XX:+UnlockDiagnosticVMOptions -XX:+DebugNonSafepoints
    private static final boolean IS_FLIGHT_RECORDER = Jvm.getBoolean("jfr", INPUT_ARGUMENTS2.contains(" -XX:+FlightRecorder"));
    private static final boolean IS_COVERAGE = INPUT_ARGUMENTS2.contains("coverage");
    private static final int COMPILE_THRESHOLD = getCompileThreshold0();
    private static final boolean REPORT_UNOPTIMISED;
    private static final Supplier<Long> reservedMemory;
    private static final boolean IS_64BIT = is64bit0();
    private static final int PROCESS_ID = getProcessId0();
    private static final boolean IS_AZUL_ZING = Bootstrap.isAzulZing0();
    private static final boolean IS_AZUL_ZULU = Bootstrap.isAzulZulu0();
    @NotNull
    private static final ThreadLocalisedExceptionHandler FATAL = new ThreadLocalisedExceptionHandler(Slf4jExceptionHandler.FATAL);
    @NotNull
    private static final ThreadLocalisedExceptionHandler ERROR = new ThreadLocalisedExceptionHandler(Slf4jExceptionHandler.ERROR);
    @NotNull
    private static final ThreadLocalisedExceptionHandler WARN = new ThreadLocalisedExceptionHandler(Slf4jExceptionHandler.WARN);
    @NotNull
    private static final ThreadLocalisedExceptionHandler PERF = new ThreadLocalisedExceptionHandler(Slf4jExceptionHandler.PERF);
    @NotNull
    private static final ThreadLocalisedExceptionHandler DEBUG = new ThreadLocalisedExceptionHandler(Slf4jExceptionHandler.DEBUG);
    private static final long MAX_DIRECT_MEMORY;
    private static final boolean SAFEPOINT_ENABLED;
    private static final boolean IS_ARM = Bootstrap.isArm0();
    private static final boolean IS_MAC_ARM = Bootstrap.isMacArm0();

    private static final Map<Class<?>, ClassMetrics> CLASS_METRICS_MAP = new ConcurrentHashMap<>();
    private static final Map<Class<?>, Integer> PRIMITIVE_SIZE = ofUnmodifiable(
            entry(boolean.class, 1),
            entry(byte.class, Byte.BYTES),
            entry(char.class, Character.BYTES),
            entry(short.class, Short.BYTES),
            entry(int.class, Integer.BYTES),
            entry(float.class, Float.BYTES),
            entry(long.class, Long.BYTES),
            entry(double.class, Double.BYTES)
    );

    private static final MethodHandle setAccessible0_Method;
    private static final MethodHandle onSpinWaitMH;
    private static final ChainedSignalHandler signalHandlerGlobal;
    private static final boolean RESOURCE_TRACING;
    private static final boolean PROC_EXISTS = new File(PROC).exists();
    private static final int OBJECT_HEADER_SIZE;

    private static final boolean ASSERT_ENABLED;

    static {
        boolean debug = false;
        assert debug = true;
        ASSERT_ENABLED = debug;
        final Field[] declaredFields = ObjectHeaderSizeChecker.class.getDeclaredFields();
        // get this here before we call getField
        setAccessible0_Method = getSetAccessible0Method();
        MAX_DIRECT_MEMORY = maxDirectMemory0();
        OBJECT_HEADER_SIZE = (int) UnsafeMemory.INSTANCE.getFieldOffset(declaredFields[0]);

        Supplier<Long> reservedMemoryGetter;
        try {
            final Class<?> bitsClass = Class.forName("java.nio.Bits");
            final Field firstTry = getFieldOrNull(bitsClass, "reservedMemory");
            final Field f = firstTry != null ? firstTry : getField(bitsClass, "RESERVED_MEMORY");
            if (f.getType() == AtomicLong.class) {
                AtomicLong reservedMemory = (AtomicLong) f.get(null);
                reservedMemoryGetter = reservedMemory::get;
            } else {
                reservedMemoryGetter = ThrowingSupplier.asSupplier(() -> f.getLong(null));
            }
        } catch (Exception e) {
            System.err.println(Jvm.class.getName() + ": Unable to determine the reservedMemory value, will always report 0");
            reservedMemoryGetter = () -> 0L;
        }
        reservedMemory = reservedMemoryGetter;
        signalHandlerGlobal = new ChainedSignalHandler();

        MethodHandle onSpinWait = null;
        if (IS_JAVA_9_PLUS) {
            try {
                onSpinWait = MethodHandles.lookup()
                        .findStatic(Thread.class, "onSpinWait", MethodType.methodType(Void.TYPE));
            } catch (Exception ignored) {
                // Ignore
            }
        }
        onSpinWaitMH = onSpinWait;

        findAndLoadSystemProperties();

        boolean disablePerfInfo = Jvm.getBoolean("disable.perf.info");
        if (disablePerfInfo)
            PERF.defaultHandler(NullExceptionHandler.NOTHING);

        SAFEPOINT_ENABLED = Jvm.getBoolean("jvm.safepoint.enabled");

        RESOURCE_TRACING = Jvm.getBoolean("jvm.resource.tracing");

        Logger logger = LoggerFactory.getLogger(Jvm.class);
        if (logger.isInfoEnabled())
            logger.info("Chronicle core loaded from " + Jvm.class.getProtectionDomain().getCodeSource().getLocation());
        if (RESOURCE_TRACING && !Jvm.getBoolean("disable.resource.warning"))
            logger.warn("Resource tracing is turned on. If you are performance testing or running in PROD you probably don't want this");
        REPORT_UNOPTIMISED = Jvm.getBoolean("report.unoptimised");
    }

    public static void reportUnoptimised() {
        if (!REPORT_UNOPTIMISED)
            return;
        final StackTraceElement[] stes = Thread.currentThread().getStackTrace();
        int i = 0;
        while (i < stes.length)
            if (stes[i++].getMethodName().equals("reportUnoptimised"))
                break;
        while (i < stes.length)
            if (stes[i++].getMethodName().equals("<clinit>"))
                break;

        Jvm.warn().on(Jvm.class, "Reporting usage of unoptimised method " + stes[i]);
    }

    private static void findAndLoadSystemProperties() {
        String systemProperties = System.getProperty(SYSTEM_PROPERTIES);
        boolean wasSet = true;
        if (systemProperties == null) {
            if (new File(SYSTEM_PROPERTIES).exists())
                systemProperties = SYSTEM_PROPERTIES;
            else if (new File("../" + SYSTEM_PROPERTIES).exists())
                systemProperties = "../" + SYSTEM_PROPERTIES;
            else {
                systemProperties = SYSTEM_PROPERTIES;
                wasSet = false;
            }
        }
        loadSystemProperties(systemProperties, wasSet);
    }

    private static MethodHandle getSetAccessible0Method() {
        if (!IS_JAVA_9_PLUS) {
            return null;
        }
        final MethodType signature = MethodType.methodType(boolean.class, boolean.class);
        try {
            // Access privateLookupIn() reflectively to support compilation with JDK 8
            Method privateLookupIn = MethodHandles.class.getDeclaredMethod("privateLookupIn", Class.class, MethodHandles.Lookup.class);
            MethodHandles.Lookup lookup = (MethodHandles.Lookup) privateLookupIn.invoke(null, AccessibleObject.class, MethodHandles.lookup());
            return lookup.findVirtual(AccessibleObject.class, "setAccessible0", signature);
        } catch (NoSuchMethodException | IllegalAccessException | InvocationTargetException | IllegalArgumentException e) {
            throw new ExceptionInInitializerError(e);
        }
    }

    public static void init() {
        // force static initialisation
    }

    private static void loadSystemProperties(final String name, final boolean wasSet) {
        try {
            final ClassLoader classLoader = Jvm.class.getClassLoader();
            InputStream is0 = classLoader == null ? null : classLoader.getResourceAsStream(name);
            if (is0 == null) {
                File file = new File(name);
                if (file.exists())
                    is0 = new FileInputStream(file);
            }
            try (InputStream is = is0) {
                if (is == null) {
                    (wasSet ? Slf4jExceptionHandler.WARN : Slf4jExceptionHandler.DEBUG)
                            .on(Jvm.class, "No " + name + " file found");

                } else {
                    final Properties prop = new Properties();
                    prop.load(is);
                    // if user has specified a property using -D then don't overwrite it from system.properties
                    prop.forEach((o, o2) -> System.getProperties().putIfAbsent(o, o2));
                    Slf4jExceptionHandler.DEBUG.on(Jvm.class, "Loaded " + name + " with " + prop);
                }
            }
        } catch (Exception e) {
            Slf4jExceptionHandler.WARN.on(Jvm.class, "Error loading " + name, e);
        }
    }

    private static int getCompileThreshold0() {
        for (String inputArgument : INPUT_ARGUMENTS) {
            final String prefix = "-XX:CompileThreshold=";
            if (inputArgument.startsWith(prefix)) {
                try {
                    return Integer.parseInt(inputArgument.substring(prefix.length()));
                } catch (NumberFormatException nfe) {
                    // ignore
                }
            }
        }
        return 10_000;
    }

    /**
     * Returns the compile threshold for the JVM or else an
     * estimate thereof (e.g. 10_000).
     * <p>
     * The compile threshold can be explicitly set using the command
     * line parameter "-XX:CompileThreshold="
     *
     * @return the compile threshold for the JVM or else an
     * estimate thereof (e.g. 10_000)
     */
    public static int compileThreshold() {
        return COMPILE_THRESHOLD;
    }

    /**
     * Returns the major Java version (e.g. 8, 11 or 17)
     *
     * @return the major Java version (e.g. 8, 11 or 17)
     */
    public static int majorVersion() {
        return JVM_JAVA_MAJOR_VERSION;
    }

    /**
     * Returns if the major Java version is 9 or higher.
     *
     * @return if the major Java version is 9 or higher
     */
    public static boolean isJava9Plus() {
        return IS_JAVA_9_PLUS;
    }

    /**
     * Returns if the major Java version is 12 or higher.
     *
     * @return if the major Java version is 12 or higher
     */
    public static boolean isJava12Plus() {
        return IS_JAVA_12_PLUS;
    }

    /**
     * Returns if the major Java version is 14 or higher.
     *
     * @return if the major Java version is 14 or higher
     */
    public static boolean isJava14Plus() {
        return IS_JAVA_14_PLUS;
    }

    /**
     * Returns if the major Java version is 14 or higher.
     *
     * @return if the major Java version is 14 or higher
     */
    public static boolean isJava15Plus() {
        return IS_JAVA_15_PLUS;
    }

    private static boolean is64bit0() {
        String systemProp;
        systemProp = System.getProperty("com.ibm.vm.bitmode");
        if (systemProp != null) {
            return "64".equals(systemProp);
        }
        systemProp = System.getProperty("sun.arch.data.model");
        if (systemProp != null) {
            return "64".equals(systemProp);
        }
        systemProp = System.getProperty("java.vm.version");
        return systemProp != null && systemProp.contains("_64");
    }

    /**
     * Returns the current process id.
     *
     * @return the current process id or, if the process id cannot be determined, 1 is used.
     */
    // Todo: Discuss the rational behind the random number. Alternately, 0 could be returned or perhaps -1
    public static int getProcessId() {
        return PROCESS_ID;
    }

    private static int getProcessId0() {
        String pid = null;
        final File self = new File(PROC_SELF);
        try {
            if (self.exists()) {
                pid = self.getCanonicalFile().getName();
            }
        } catch (IOException ignored) {
            // Ignore
        }

        if (pid == null) {
            pid = getRuntimeMXBean().getName().split("@", 0)[0];
        }

        if (pid != null) {
            try {
                return Integer.parseInt(pid);
            } catch (NumberFormatException nfe) {
                // ignore
            }
        }

        int rpid = 1;
        System.err.println(Jvm.class.getName() + ": Unable to determine PID, picked 1 as a PID");
        return rpid;
    }

    /**
     * Cast any Throwable (e.g. a checked exception) to a RuntimeException.
     *
     * @param throwable to cast
     * @param <T>       the type of the Throwable
     * @return this method will never return a Throwable instance, it will just throw it.
     * @throws T the throwable as an unchecked throwable
     */
    @NotNull
    @SuppressWarnings("unchecked")
    public static <T extends Throwable> RuntimeException rethrow(Throwable throwable) throws T {
        throw (T) throwable; // rely on vacuous cast
    }

    /**
     * Append the provided {@code StackTraceElements} to the provided {@code stringBuilder} trimming some internal methods.
     *
     * @param stringBuilder      to append to
     * @param stackTraceElements stack trace elements
     */
    public static void trimStackTrace(@NotNull final StringBuilder stringBuilder, @NotNull final StackTraceElement... stackTraceElements) {
        final int first = trimFirst(stackTraceElements);
        final int last = trimLast(first, stackTraceElements);
        for (int i = first; i <= last; i++)
            stringBuilder.append("\n\tat ").append(stackTraceElements[i]);
    }

    static int trimFirst(@NotNull final StackTraceElement[] stes) {
        if (stes.length > 2 && stes[1].getMethodName().endsWith("afepoint"))
            return 2;
        int first = 0;
        for (; first < stes.length; first++)
            if (!isInternal(stes[first].getClassName()))
                break;
        return Math.max(0, first - 2);
    }

    public static int trimLast(final int first, @NotNull final StackTraceElement[] stes) {
        int last = stes.length - 1;
        for (; first < last; last--)
            if (!isInternal(stes[last].getClassName()))
                break;
        if (last < stes.length - 1) last++;
        return last;
    }

    static boolean isInternal(@NotNull final String className) {
        return className.startsWith("jdk.") || className.startsWith("sun.") || className.startsWith("java.");
    }

    /**
     * Returns if the JVM is running in debug mode.
     *
     * @return if the JVM is running in debug mode
     */
    @SuppressWarnings("SameReturnValue")
    public static boolean isDebug() {
        return IS_DEBUG;
    }

    /**
     * Returns if the JVM is running in flight recorder mode.
     *
     * @return if the JVM is running in flight recorder mode
     */
    @SuppressWarnings("SameReturnValue")
    public static boolean isFlightRecorder() {
        return IS_FLIGHT_RECORDER;
    }

    /**
     * Returns if the JVM is running in code coverage mode.
     *
     * @return if the JVM is running in code coverage mode
     */
    public static boolean isCodeCoverage() {
        return IS_COVERAGE;
    }

    /**
     * Silently pause for the provided {@code durationMs} milliseconds.
     * <p>
     * If the provided {@code durationMs} is positive, then the
     * current thread sleeps.
     * <p>
     * If the provided {@code durationMs} is zero, then the
     * current thread yields.
     *
     * @param durationMs to sleep for.
     */
    public static void pause(final long durationMs) {
        if (durationMs <= 0) {
            Thread.yield();
            return;
        }
        try {
            Thread.sleep(durationMs);
        } catch (InterruptedException e) {
            Thread.currentThread().interrupt();
        }
    }

    /**
     * Pause in a busy loop for a very short time.
     */
    public static void nanoPause() {
        if (onSpinWaitMH == null) {
            if (IS_JAVA_9_PLUS)
                Safepoint.force(); // 1 ns on Java 11
            else
                Compiler.enable(); // 5 ns on Java 8
        } else {
            try {
                onSpinWaitMH.invokeExact();
            } catch (Throwable throwable) {
                throw new AssertionError(throwable);
            }
        }
    }

    /**
     * Pause in a busy loop for the provided {@code durationUs} microseconds.
     * <p>
     * This method is designed to be used when the time to be waited is very small,
     * typically under a millisecond (@{code durationUs < 1_000}).
     *
     * @param durationUs Time in durationUs
     */
    public static void busyWaitMicros(final long durationUs) {
        busyWaitUntil(System.nanoTime() + (durationUs * 1_000));
    }

    /**
     * Pauses the current thread in a busy loop until the provided {@code waitUntilNs} time is reached.
     * <p>
     * This method is designed to be used when the time to be waited is very small,
     * typically under a millisecond (@{code durationNs < 1_000_000}).
     *
     * @param waitUntilNs nanosecond precision counter value to await.
     */
    public static void busyWaitUntil(final long waitUntilNs) {
        while (waitUntilNs > System.nanoTime()) {
            Jvm.nanoPause();
        }
    }

    /**
     * Returns the Field for the provided {@code clazz} and the provided {@code fieldName} or
     * throws an Exception if no such Field exists.
     *
     * @param clazz     to get the field for
     * @param fieldName of the field
     * @return the Field.
     * @throws AssertionError if no such Field exists
     */
    // Todo: Should not throw an AssertionError but rather a RuntimeException
    @NotNull
    public static Field getField(@NotNull final Class<?> clazz, @NotNull final String fieldName) {
        return getField0(clazz, fieldName, true);
    }

    static Field getField0(@NotNull final Class<?> clazz,
                           @NotNull final String name,
                           final boolean error) {
        try {
            final Field field = clazz.getDeclaredField(name);
            setAccessible(field);
            return field;

        } catch (NoSuchFieldException e) {
            final Class<?> superclass = clazz.getSuperclass();
            if (superclass != null) {
                final Field field = getField0(superclass, name, false);
                if (field != null)
                    return field;
            }
            if (error)
                throw new AssertionError(e);
            return null;
        }
    }

    /**
     * Returns the Field for the provided {@code clazz} and the provided {@code fieldName} or {@code null}
     * if no such Field exists.
     *
     * @param clazz     to get the field for
     * @param fieldName of the field
     * @return the Field.
     * @throws AssertionError if no such Field exists
     */
    @Nullable
    public static Field getFieldOrNull(@NotNull final Class<?> clazz, @NotNull final String fieldName) {
        return getField0(clazz, fieldName, false);
    }

    /**
     * Returns the Method for the provided {@code clazz}, {@code methodName} and
     * {@code argTypes} or throws an Exception.
     * <p>
     * if it exists or throws {@link AssertionError}.
     * <p>
     * Default methods are not detected unless the class explicitly overrides it
     *
     * @param clazz      class
     * @param methodName methodName
     * @param argTypes   argument types
     * @return method
     * @throws AssertionError if no such Method exists
     */

    // Todo: Should not throw an AssertionError but rather a RuntimeException
    @NotNull
    public static Method getMethod(@NotNull final Class<?> clazz,
                                   @NotNull final String methodName,
                                   final Class... argTypes) {
        return getMethod0(clazz, methodName, argTypes, true);
    }

    private static Method getMethod0(@NotNull final Class<?> clazz,
                                     @NotNull final String name,
                                     final Class[] args,
                                     final boolean first) {
        try {
            final Method method = clazz.getDeclaredMethod(name, args);
            if (!Modifier.isPublic(method.getModifiers()) ||
                    !Modifier.isPublic(method.getDeclaringClass().getModifiers()))
                setAccessible(method);
            return method;

        } catch (NoSuchMethodException e) {
            final Class<?> superclass = clazz.getSuperclass();
            if (superclass != null)
                try {
                    final Method m = getMethod0(superclass, name, args, false);
                    if (m != null)
                        return m;
                } catch (Exception ignored) {
                    // Ignore
                }
            if (first)
                throw new AssertionError(e);
            return null;
        }
    }

    /**
     * Set the accessible flag for the provided {@code accessibleObject} indicating that
     * the reflected object should suppress Java language access checking when it is used.
     * <p>
     * The setting of the accessible flag might be subject to security manager approval.
     *
     * @param accessibleObject to modify
     * @throws SecurityException – if the request is denied.
     * @see SecurityManager#checkPermission
     * @see RuntimePermission
     */
    public static void setAccessible(@NotNull final AccessibleObject accessibleObject) {
        if (IS_JAVA_9_PLUS)
            try {
                boolean newFlag = (boolean) setAccessible0_Method.invokeExact(accessibleObject, true);
                assert newFlag;
            } catch (Throwable throwable) {
                throw Jvm.rethrow(throwable);
            }
        else
            accessibleObject.setAccessible(true);
    }

    /**
     * Returns the value of the provided {@code fieldName} extracted from the provided {@code target}.
     * <p>
     * The provided {@code fieldName} can denote fields of arbitrary depth (e.g. foo.bar.baz, whereby
     * the foo value will be extracted from the provided {@code target} and then the bar value
     * will be extracted from the foo value and so on).
     *
     * @param target    used for extraction
     * @param fieldName denoting the field(s) to extract
     * @param <V>       return type
     * @return the value of the provided {@code fieldName} extracted from the provided {@code target}
     */
    @Nullable
    public static <V> V getValue(@NotNull Object target, @NotNull final String fieldName) {
        Class<?> aClass = target.getClass();
        for (String n : fieldName.split("/")) {
            Field f = getField(aClass, n);
            try {
                target = f.get(target);
                if (target == null)
                    return null;
            } catch (IllegalAccessException | IllegalArgumentException e) {
                throw new AssertionError(e);
            }
            aClass = target.getClass();
        }
        return (V) target;
    }

    /**
     * Log the stack trace of the thread holding a lock.
     *
     * @param lock to log
     * @return the lock.toString plus a stack trace.
     */
    public static String lockWithStack(@NotNull final ReentrantLock lock) {
        final Thread t = getValue(lock, "sync/exclusiveOwnerThread");
        if (t == null) {
            return lock.toString();
        }
        final StringBuilder ret = new StringBuilder();
        ret.append(lock).append(" running at");
        trimStackTrace(ret, t.getStackTrace());
        return ret.toString();
    }

    /**
     * @param clazz     the class for which you want to get field from [ it wont see inherited fields ]
     * @param fieldName the name of the field
     * @return the offset
     */
    public static long fieldOffset(final Class<?> clazz, final String fieldName) {
        try {
            return UNSAFE.objectFieldOffset(clazz.getDeclaredField(fieldName));
        } catch (NoSuchFieldException e) {
            throw new AssertionError(e);
        }
    }

    /**
     * Returns the accumulated amount of memory in bytes used by direct ByteBuffers
     * or 0 if the value cannot be determined.
     * <p>
     * (i.e. ever allocated via ByteBuffer.allocateDirect())
     *
     * @return the accumulated amount of memory in bytes used by direct ByteBuffers
     * or 0 if the value cannot be determined
     */
    public static long usedDirectMemory() {
        return reservedMemory.get();
    }

    /**
     * Returns the accumulated amount of memory used in bytes by UnsafeMemory.allocate().
     *
     * @return the accumulated amount of memory used in bytes by UnsafeMemory.allocate()
     */
    public static long usedNativeMemory() {
        return UnsafeMemory.INSTANCE.nativeMemoryUsed();
    }

    /**
     * Returns the maximum direct memory in bytes that can ever be allocated or 0 if the
     * value cannot be determined.
     * (i.e. ever allocated via ByteBuffer.allocateDirect())
     *
     * @return the maximum direct memory in bytes that can ever be allocated or 0 if the
     * value cannot be determined
     */
    public static long maxDirectMemory() {
        return MAX_DIRECT_MEMORY;
    }

    /**
     * Returns if the JVM runs in 64 bit mode.
     *
     * @return if the JVM runs in 64 bit mode
     */
    public static boolean is64bit() {
        return IS_64BIT;
    }

    public static void resetExceptionHandlers() {
        FATAL.defaultHandler(Slf4jExceptionHandler.FATAL).resetThreadLocalHandler();
        setErrorExceptionHandler(Slf4jExceptionHandler.ERROR);
        setWarnExceptionHandler(Slf4jExceptionHandler.WARN);
        setDebugExceptionHandler(Slf4jExceptionHandler.DEBUG);
        setPerfExceptionHandler(Slf4jExceptionHandler.DEBUG);
    }

    public static void setErrorExceptionHandler(ExceptionHandler exceptionHandler) {
        ERROR.defaultHandler(exceptionHandler).resetThreadLocalHandler();
    }

    public static void setWarnExceptionHandler(ExceptionHandler exceptionHandler) {
        WARN.defaultHandler(exceptionHandler).resetThreadLocalHandler();
    }

    public static void setDebugExceptionHandler(ExceptionHandler exceptionHandler) {
        DEBUG.defaultHandler(exceptionHandler).resetThreadLocalHandler();
    }

    public static void setPerfExceptionHandler(ExceptionHandler exceptionHandler) {
        PERF.defaultHandler(exceptionHandler).resetThreadLocalHandler();
    }

    public static void disableDebugHandler() {
        setDebugExceptionHandler(null);
    }

    public static void disablePerfHandler() {
        setPerfExceptionHandler(null);
    }

    public static void disableWarnHandler() {
        setWarnExceptionHandler(null);
    }

    @NotNull
    public static Map<ExceptionKey, Integer> recordExceptions() {
        return recordExceptions(true);
    }

    @NotNull
    public static Map<ExceptionKey, Integer> recordExceptions(boolean debug) {
        return recordExceptions(debug, false);
    }

    @NotNull
    public static Map<ExceptionKey, Integer> recordExceptions(boolean debug, boolean exceptionsOnly) {
        return recordExceptions(debug, exceptionsOnly, true);
    }

    @NotNull
    public static Map<ExceptionKey, Integer> recordExceptions(final boolean debug,
                                                              final boolean exceptionsOnly,
                                                              final boolean logToSlf4j) {
        final Map<ExceptionKey, Integer> map = Collections.synchronizedMap(new LinkedHashMap<>());
        FATAL.defaultHandler(recordingExceptionHandler(LogLevel.FATAL, map, exceptionsOnly, logToSlf4j));
        setErrorExceptionHandler(recordingExceptionHandler(LogLevel.ERROR, map, exceptionsOnly, logToSlf4j));
        setWarnExceptionHandler(recordingExceptionHandler(LogLevel.WARN, map, exceptionsOnly, logToSlf4j));
        setPerfExceptionHandler(debug
                ? recordingExceptionHandler(LogLevel.PERF, map, exceptionsOnly, logToSlf4j)
                : logToSlf4j ? Slf4jExceptionHandler.PERF : NullExceptionHandler.NOTHING);
        setDebugExceptionHandler(debug
                ? recordingExceptionHandler(LogLevel.DEBUG, map, exceptionsOnly, logToSlf4j)
                : logToSlf4j ? Slf4jExceptionHandler.DEBUG : NullExceptionHandler.NOTHING);
        return map;
    }

    private static ExceptionHandler recordingExceptionHandler(final LogLevel logLevel,
                                                              final Map<ExceptionKey, Integer> map,
                                                              final boolean exceptionsOnly,
                                                              final boolean logToSlf4j) {
        final ExceptionHandler eh = new RecordingExceptionHandler(logLevel, map, exceptionsOnly);
        if (logToSlf4j)
            return new ChainedExceptionHandler(eh, Slf4jExceptionHandler.valueOf(logLevel));
        return eh;
    }

    public static boolean hasException(@NotNull final Map<ExceptionKey, Integer> exceptions) {

        final Iterator<ExceptionKey> iterator = exceptions.keySet().iterator();
        while (iterator.hasNext()) {
            final ExceptionKey k = iterator.next();
            if (k.level != LogLevel.DEBUG && k.level != LogLevel.PERF)
                return true;
        }

        return false;
    }

    // Note: 'fatal' param will be replaced with 'error' in x.23
    public static void setExceptionHandlers(@Nullable final ExceptionHandler fatal,
                                            @Nullable final ExceptionHandler warn,
                                            @Nullable final ExceptionHandler debug) {

        FATAL.defaultHandler(fatal);
        WARN.defaultHandler(warn);
        DEBUG.defaultHandler(debug);
    }

    // Note: 'fatal' param will be replaced with 'error' in x.23
    public static void setExceptionHandlers(@Nullable final ExceptionHandler fatal,
                                            @Nullable final ExceptionHandler warn,
                                            @Nullable final ExceptionHandler debug,
                                            @Nullable final ExceptionHandler perf) {
        setExceptionHandlers(fatal, warn, debug);
        PERF.defaultHandler(perf);
    }

    // Use {@link #setExceptionHandlers(ExceptionHandler, ExceptionHandler, ExceptionHandler, ExceptionHandler)} in x.23
    public static void setExceptionHandlers(@Nullable final ExceptionHandler fatal,
                                            @Nullable final ExceptionHandler error,
                                            @Nullable final ExceptionHandler warn,
                                            @Nullable final ExceptionHandler debug,
                                            @Nullable final ExceptionHandler perf) {
        setExceptionHandlers(fatal, warn, debug);
        ERROR.defaultHandler(error);
        PERF.defaultHandler(perf);
    }

    // Note: 'fatal' param will be replaced with 'error' in x.23
    public static void setThreadLocalExceptionHandlers(@Nullable final ExceptionHandler fatal,
                                                       @Nullable final ExceptionHandler warn,
                                                       @Nullable final ExceptionHandler debug) {
        FATAL.threadLocalHandler(fatal);
        WARN.threadLocalHandler(warn);
        DEBUG.threadLocalHandler(debug);
    }

    // Note: 'fatal' param will be replaced with 'error' in x.23
    public static void setThreadLocalExceptionHandlers(@Nullable final ExceptionHandler fatal,
                                                       @Nullable final ExceptionHandler warn,
                                                       @Nullable final ExceptionHandler debug,
                                                       @Nullable final ExceptionHandler perf) {
        setThreadLocalExceptionHandlers(fatal, warn, debug);
        PERF.threadLocalHandler(perf);
    }

    // Use {@link #setThreadLocalExceptionHandlers(ExceptionHandler, ExceptionHandler, ExceptionHandler, ExceptionHandler)} in x.23
    public static void setThreadLocalExceptionHandlers(@Nullable final ExceptionHandler fatal,
                                                       @Nullable final ExceptionHandler error,
                                                       @Nullable final ExceptionHandler warn,
                                                       @Nullable final ExceptionHandler debug,
                                                       @Nullable final ExceptionHandler perf) {
        setThreadLocalExceptionHandlers(fatal, warn, debug);
        ERROR.threadLocalHandler(error);
        PERF.threadLocalHandler(perf);
    }

    /**
     * @deprecated use {@link #error()}
     */
    @Deprecated(/* remove in x.23*/)
    @NotNull
    public static ExceptionHandler fatal() {
        return FATAL;
    }

    /**
     * Returns an ExceptionHandler for errors, this prints as System.err or ERROR level logging.
     * In tests these messages are usually captured and checked that the error expected and only those expected are produced.
     *
     * @return the ERROR exception handler
     */
    @NotNull
    public static ExceptionHandler error() {
        return ERROR;
    }

    /**
     * Returns an ExceptionHandler for warnings, this prints as System.out or WARN level logging.
     * In tests these messages are usually captured and checked that the warning expected and only those expected are produced.
     *
     * @return the WARN exception handler
     */
    @NotNull
    public static ExceptionHandler warn() {
        return WARN;
    }

    /**
     * Returns an ExceptionHandler for startup messages, this prints as System.out or INFO level logging.
     * In tests these messages are generally not captured for checking.
     *
     * @return the STARTUP exception handler
     */
    @NotNull
    public static ExceptionHandler startup() {
        // TODO, add a startup level?
        return PERF;
    }

    /**
     * Returns an ExceptionHandler for performance messages, this prints as System.out or INFO level logging.
     * In tests these messages are generally not captured for checking, but a few tests may check performance metrics are reported.
     *
     * @return the PERF exception handler
     */
    @NotNull
    public static ExceptionHandler perf() {
        return PERF;
    }

    /**
     * Returns an ExceptionHandler for debug messages, this prints as System.out or DEBUG level logging.
     * In tests these messages are generally not captured for checking.
     *
     * @return the DEBUG exception handler
     */
    @NotNull
    public static ExceptionHandler debug() {
        return DEBUG;
    }

    public static void dumpException(@NotNull final Map<ExceptionKey, Integer> exceptions) {
        final Slf4jExceptionHandler warn = Slf4jExceptionHandler.WARN;
        for (@NotNull Entry<ExceptionKey, Integer> entry : exceptions.entrySet()) {
            final ExceptionKey key = entry.getKey();
            warn.on(Jvm.class, key.level + " " + key.clazz.getSimpleName() + " " + key.message, key.throwable);
            final Integer value = entry.getValue();
            if (value > 1)
                warn.on(Jvm.class, "Repeated " + value + " times");
        }
        resetExceptionHandlers();
    }

    public static boolean isDebugEnabled(final Class<?> aClass) {
        return DEBUG.isEnabled(aClass);
    }

    public static boolean isPerfEnabled(final Class<?> aClass) {
        return PERF.isEnabled(aClass);
    }

    private static long maxDirectMemory0() {
        try {
            final Class<?> clz;
            if (IS_JAVA_9_PLUS) {
                clz = Class.forName("jdk.internal.misc.VM");
            } else {
                clz = Class.forName("sun.misc.VM");
            }

            final Field f = getField(clz, "directMemory");
            return f.getLong(null);
        } catch (Exception e) {
            // ignore
        }
        System.err.println(Jvm.class.getName() + ": Unable to determine max direct memory");
        return 0L;
    }

    /**
     * Adds the provided {@code signalHandler} to an internal chain of handlers that will be invoked
     * upon detecting system signals (e.g. HUP, INT, TERM).
     * <p>
     * Not all signals are available on all operating systems.
     *
     * @param signalHandler to call on a signal
     */
    @Deprecated(/* to be removed in x.23*/)
    public static void signalHandler(final sun.misc.SignalHandler signalHandler) {
        final sun.misc.SignalHandler signalHandler2 = signal -> {
            Jvm.warn().on(signalHandler.getClass(), "Signal " + signal.getName() + " triggered");
            signalHandler.handle(signal);
        };
        signalHandlerGlobal.handlers.add(signalHandler2);
        InitSignalHandlers.init();
    }

    /**
     * Adds the provided {@code signalHandler} to an internal chain of handlers that will be invoked
     * upon detecting system signals (e.g. HUP, INT, TERM).
     * <p>
     * Not all signals are available on all operating systems.
     *
     * @param signalHandler to call on a signal
     */
    public static void addSignalHandler(final SignalHandler signalHandler) {
        final SignalHandler signalHandler2 = signal -> {
            Jvm.warn().on(signalHandler.getClass(), "Signal " + signal + " triggered for " + signalHandler);
            signalHandler.handle(signal);
        };
        signalHandlerGlobal.handlers2.add(signalHandler2);
        InitSignalHandlers.init();
    }


    /**
     * Inserts a low-cost Java safe-point in the code path.
     */
    public static void safepoint() {
        if (SAFEPOINT_ENABLED)
            if (IS_JAVA_9_PLUS) {
                Safepoint.force(); // 1 ns on Java 11
            } else {
                Compiler.enable(); // 5 ns on Java 8
            }
    }

    public static boolean areOptionalSafepointsEnabled() {
        return SAFEPOINT_ENABLED;
    }

    /**
     * Returns if there is a class name that ends with the provided {@code endsWith} string
     * when examining the current stack trace of depth at most up to the provided {@code maxDepth}.
     *
     * @param endsWith to test against the current stack trace
     * @param maxDepth to examine
     * @return if there is a class name that ends with the provided {@code endsWith} string
     * when examining the current stack trace of depth at most up to the provided {@code maxDepth}
     */
    public static boolean stackTraceEndsWith(final String endsWith, final int maxDepth) {
        StackTraceElement[] stackTrace = Thread.currentThread().getStackTrace();
        for (int i = maxDepth + 2; i < stackTrace.length; i++)
            if (stackTrace[i].getClassName().endsWith(endsWith))
                return true;
        return false;
    }

    /**
     * Returns if the JVM runs on a CPU using the ARM architecture.
     *
     * @return if the JVM runs on a CPU using the ARM architecture
     */
    public static boolean isArm() {
        return IS_ARM;
    }

    /**
     * Returns if the JVM runs on a CPU using a Mac ARM architecture.
     *
     * @return if the JVM runs on a CPU using the Mac ARM architecture e.g. Apple M1.
     */
    public static boolean isMacArm() {
        return IS_MAC_ARM;
    }

    /**
     * Acquires and returns the ClassMetrics for the provided {@code clazz}.
     *
     * @param clazz for which ClassMetrics shall be acquired
     * @return the ClassMetrics for the provided {@code clazz}
     * @throws IllegalArgumentException if no ClassMetrics can be acquired
     * @see ClassMetrics
     */
    @NotNull
    public static ClassMetrics classMetrics(final Class<?> clazz) throws IllegalArgumentException {
        return CLASS_METRICS_MAP.computeIfAbsent(clazz, Jvm::getClassMetrics);
    }

    private static ClassMetrics getClassMetrics(final Class<?> c) {
        final Class<?> superclass = c.getSuperclass();
        int start = Integer.MAX_VALUE;
        int end = 0;
        for (Field f : c.getDeclaredFields()) {
            if ((f.getModifiers() & (Modifier.STATIC | Modifier.TRANSIENT)) != 0 || !f.getType().isPrimitive())
                continue;
            int start0 = Math.toIntExact(UnsafeMemory.unsafeObjectFieldOffset(f));
            int size = PRIMITIVE_SIZE.get(f.getType());
            start = Math.min(start0, start);
            end = Math.max(start0 + size, end);
        }
        if (superclass != null && superclass != Object.class) {
            final ClassMetrics cm0 = getClassMetrics(superclass);
            start = Math.min(cm0.offset(), start);
            end = Math.max(cm0.offset() + cm0.length(), end);
            validateClassMetrics(superclass, start, end);
        }

        validateClassMetrics(c, start, end);

        return new ClassMetrics(start, end - start);
    }

    private static void validateClassMetrics(final Class<?> c,
                                             final int start,
                                             final int end) {
        for (Field f : c.getDeclaredFields()) {
            if ((f.getModifiers() & Modifier.STATIC) != 0 || f.getType().isPrimitive())
                continue;
            final int start0 = Math.toIntExact(UnsafeMemory.unsafeObjectFieldOffset(f));
            if (start <= start0 && start0 < end) {
                rethrow(new IllegalArgumentException(c + " is not suitable for raw copies due to " + f));
            }
        }
    }

    /**
     * Returns the user's home directory (e.g. "/home/alice") or "."
     * if the user's home director cannot be determined.
     *
     * @return the user's home directory (e.g. "/home/alice") or "."
     * if the user's home director cannot be determined
     */
    @NotNull
    public static String userHome() {
        return System.getProperty("user.home", ".");
    }

    public static boolean dontChain(final Class<?> tClass) {
        return tClass.getAnnotation(DontChain.class) != null || tClass.getName().startsWith("java");
    }

    /**
     * Returns if certain chronicle resources (such as memory regions) are traced.
     * <p>
     * Tracing resources incurs slightly less performance but provides a means
     * of detecting proper release of resources.
     *
     * @return if certain chronicle resources (such as memory regions) are traced
     */
    public static boolean isResourceTracing() {
        return RESOURCE_TRACING;
    }

    /**
     * Returns if a System Property with the provided {@code systemPropertyKey}
     * either exists, is set to "yes" or is set to "true".
     * <p>
     * This provides a more permissive boolean System systemPropertyKey flag where
     * {@code -Dflag} {@code -Dflag=true} {@code -Dflag=yes} are all accepted.
     *
     * @param systemPropertyKey name to lookup
     * @return if a System Property with the provided {@code systemPropertyKey}
     * either exists, is set to "yes" or is set to "true"
     */
    public static boolean getBoolean(final String systemPropertyKey) {
        return getBoolean(systemPropertyKey, false);
    }

    /**
     * Returns if a System Property with the provided {@code systemPropertyKey}
     * either exists, is set to "yes" or is set to "true" or, if it does not exist,
     * returns the provided {@code defaultValue}.
     * <p>
     * This provides a more permissive boolean System systemPropertyKey flag where
     * {@code -Dflag} {@code -Dflag=true} {@code -Dflag=yes} are all accepted.
     *
     * @param systemPropertyKey name to lookup
     * @param defaultValue      value to be used if unknown
     * @return if a System Property with the provided {@code systemPropertyKey}
     * either exists, is set to "yes" or is set to "true" or, if it does not exist,
     * returns the provided {@code defaultValue}.
     */
    public static boolean getBoolean(final String systemPropertyKey, final boolean defaultValue) {
        final String value = System.getProperty(systemPropertyKey);
        if (value == null)
            return defaultValue;
        if (value.isEmpty())
            return true;
        final String trim = value.trim();
        return defaultValue
                ? !ObjectUtils.isFalse(trim)
                : ObjectUtils.isTrue(trim);
    }

    /**
     * Parse a string as a decimal memory size with an optional scale.
     * K/k = * 2<sup>10</sup>, M/m = 2<sup>20</sup>, G/g = 2<sup>10</sup>, T/t = 2<sup>40</sup>
     * <p>
     * trailing B/b/iB/ib are ignored.
     *      <table>
     *         <tr><td>100</td><td>100 bytes</td></tr>
     *         <tr><td>100b</td><td>100 bytes</td></tr>
     *         <tr><td>0.5kb</td><td>512 bytes</td></tr>
     *         <tr><td>0.125MB</td><td>128 KiB</td></tr>
     *         <tr><td>2M</td><td>2 MiB</td></tr>
     *         <tr><td>0.75GiB</td><td>768 MiB</td></tr>
     *         <tr><td>0.001TiB</td><td>1.024 GiB</td></tr>
     *     </table>
     * </p>
     *
     * @param value size to parse
     * @return the size
     * @throws IllegalArgumentException if the string could be parsed
     */
    public static long parseSize(@NotNull String value) throws IllegalArgumentException {
        long factor = 1;

        if (value.length() > 1) {
            char last = value.charAt(value.length() - 1);
            // assume we meant bytes, not bits
            if (last == 'b' || last == 'B') {
                value = value.substring(0, value.length() - 1);
                last = value.charAt(value.length() - 1);
            }
            if (last == 'i') {
                value = value.substring(0, value.length() - 1);
                last = value.charAt(value.length() - 1);
            }
            if (Character.isLetter(last)) {
                switch (last) {
                    case 't':
                    case 'T':
                        factor = 1L << 40;
                        break;
                    case 'g':
                    case 'G':
                        factor = 1L << 30;
                        break;
                    case 'm': // technically milli, but we will assume mega
                    case 'M':
                        factor = 1L << 20;
                        break;
                    case 'k':
                    case 'K':
                        factor = 1L << 10;
                        break;
                    default:
                        throw new IllegalArgumentException("Unrecognised suffix for size " + value);
                }
                value = value.substring(0, value.length() - 1);
            }
        }
        double number = Double.parseDouble(value.trim());
        factor *= number;
        return factor;
    }

    /**
     * Uses Jvm.parseSize to parse a system property or returns defaultValue if not present, empty or unparseable.
     *
     * @param property     to look up
     * @param defaultValue to use otherwise
     * @return the size in bytes as a long
     */
    public static long getSize(final String property, final long defaultValue) {
        final String value = System.getProperty(property);
        if (value == null || value.length() <= 0)
            return defaultValue;
        try {
            return parseSize(value);
        } catch (IllegalArgumentException iae) {
            Jvm.warn().on(Jvm.class, "Unable to parse the property " + property + " as a size " + iae.getMessage() + " using " + defaultValue);
            return defaultValue;
        }
    }

    /**
     * Returns the native address of the provided {@code byteBuffer}.
     * <p>
     * <em>Use with caution!</em>. Native address should always be carefully
     * guarded to prevent unspecified results or even JVM crashes.
     *
     * @param byteBuffer from which to extract the native address
     * @return the native address of the provided {@code byteBuffer}
     */
    public static long address(@NotNull final ByteBuffer byteBuffer) {
        return DirectBufferUtil.addressOrThrow(byteBuffer);
    }

    /**
     * Returns the array byte base offset used by this JVM.
     * <p>
     * The value is the number of bytes that precedes the actual
     * memory layout of a {@code byte[] } array in a java array object.
     * <p>
     * <em>Use with caution!</em>. Native address should always be carefully
     * guarded to prevent unspecified results or even JVM crashes.
     *
     * @return the array byte base offset used by this JVM
     */
    public static int arrayByteBaseOffset() {
        return Unsafe.ARRAY_BYTE_BASE_OFFSET;
    }

    /**
     * Employs a best-effort of preventing the provided {@code fc } from being automatically closed
     * whenever the current thread gets interrupted.
     * <p>
     * If the effort failed, the provided {@code clazz} is used for logging purposes.
     *
     * @param clazz to use for logging should the effort fail.
     * @param fc    to prevent from automatically closing upon interrupt.
     */
    public static void doNotCloseOnInterrupt(final Class<?> clazz, final FileChannel fc) {
        if (Jvm.isJava9Plus())
            doNotCloseOnInterrupt9(clazz, fc);
        else
            doNotCloseOnInterrupt8(clazz, fc);
    }

    private static void doNotCloseOnInterrupt8(final Class<?> clazz, final FileChannel fc) {
        try {
            final Field field = AbstractInterruptibleChannel.class
                    .getDeclaredField("interruptor");
            Jvm.setAccessible(field);
            final CommonInterruptible ci = new CommonInterruptible(clazz, fc);
            field.set(fc, (Interruptible) thread -> ci.interrupt());
        } catch (Throwable e) {
            Jvm.warn().on(clazz, "Couldn't disable close on interrupt", e);
        }
    }

    // based on a solution by https://stackoverflow.com/users/9199167/max-vollmer
    // https://stackoverflow.com/a/52262779/57695
    private static void doNotCloseOnInterrupt9(final Class<?> clazz, final FileChannel fc) {
        try {
            final Field field = AbstractInterruptibleChannel.class.getDeclaredField("interruptor");
            final Class<?> interruptibleClass = field.getType();
            Jvm.setAccessible(field);
            final CommonInterruptible ci = new CommonInterruptible(clazz, fc);
            field.set(fc, Proxy.newProxyInstance(
                    interruptibleClass.getClassLoader(),
                    new Class[]{interruptibleClass},
                    (p, m, a) -> {
                        if (m.getDeclaringClass() != Object.class)
                            ci.interrupt();
                        return ObjectUtils.defaultValue(m.getReturnType());
                    }));
        } catch (Throwable e) {
            Jvm.warn().on(clazz, "Couldn't disable close on interrupt", e);
        }
    }

    /**
     * Ensures that all the jars and other resources are added to the class path of the classloader
     * associated by the provided {@code clazz}.
     *
     * @param clazz to use as a template.
     */
    public static void addToClassPath(@NotNull final Class<?> clazz) {
        ClassLoader cl = clazz.getClassLoader();
        if (!(cl instanceof URLClassLoader))
            return;
        String property = System.getProperty(JAVA_CLASS_PATH);
        Set<String> jcp = new LinkedHashSet<>();
        Collections.addAll(jcp, property.split(File.pathSeparator));
        jcp.addAll(jcp.stream()
                .map(f -> new File(f).getAbsolutePath())
                .collect(toList()));

        URLClassLoader ucl = (URLClassLoader) cl;
        StringBuilder classpath = new StringBuilder(property);
        for (URL url : ucl.getURLs()) {
            try {
                String path = Paths.get(url.toURI()).toString();
                if (!jcp.contains(path)) {
                    if (isDebugEnabled(Jvm.class))
                        debug().on(Jvm.class, "Adding " + path + " to the classpath");
                    classpath.append(File.pathSeparator).append(path);
                }
            } catch (Throwable e) {
                debug().on(Jvm.class, "Could not add URL " + url + " to classpath");
            }
        }
        System.setProperty(JAVA_CLASS_PATH, classpath.toString());
    }

    /**
     * Returns the System Property associated with the provided {@code systemPropertyKey}
     * parsed as a {@code double} or, if no such parsable System Property exists,
     * returns the provided {@code defaultValue}.
     *
     * @param systemPropertyKey to lookup in the System Properties
     * @param defaultValue      to be used if no parsable key association exists
     * @return the System Property associated with the provided {@code systemPropertyKey}
     * parsed as a {@code double} or, if no such parsable System Property exists,
     * returns the provided {@code defaultValue}
     */
    public static double getDouble(final String systemPropertyKey, final double defaultValue) {
        final String value = System.getProperty(systemPropertyKey);
        if (value != null)
            try {
                return Double.parseDouble(value);
            } catch (NumberFormatException e) {
                Jvm.debug().on(Jvm.class, "Unable to parse property " + systemPropertyKey + " as a double " + e);
            }
        return defaultValue;
    }

    /**
     * Returns if a process with the provided {@code pid} process id is alive.
     *
     * @param pid the process id (pid) of the process to check
     * @return if a process with the provided {@code pid} process id is alive
     */
    public static boolean isProcessAlive(long pid) {
        if (isWindows()) {
            final String command = "cmd /c tasklist /FI \"PID eq " + pid + "\"";
            return isProcessAlive0(pid, command);
        }
        if (isLinux() && PROC_EXISTS) {
            return new File("/proc/" + pid).exists();
        }
        if (isMacOSX() || isLinux()) {
            final String command = "ps -p " + pid;
            return isProcessAlive0(pid, command);
        }

        throw new UnsupportedOperationException("Not supported on this OS");
    }

    private static boolean isProcessAlive0(final long pid, final String command) {

        try {
            InputStreamReader isReader = new InputStreamReader(
                    getRuntime().exec(command).getInputStream());

            final BufferedReader bReader = new BufferedReader(isReader);
            String strLine;
            while ((strLine = bReader.readLine()) != null) {
                if (strLine.contains(" " + pid + " ") || strLine.startsWith(pid + " ")) {
                    return true;
                }
            }

            return false;
        } catch (Exception ex) {
            return true;
        }
    }

    public static boolean isAzulZing() {
        return IS_AZUL_ZING;
    }

    public static boolean isAzulZulu() {
        return IS_AZUL_ZULU;
    }

    public static int objectHeaderSize() {
        return OBJECT_HEADER_SIZE;
    }

<<<<<<< HEAD
    /**
     * @return Obtain the model of CPU on Linux or the os.arch on other OSes.
     */
    public static String getCpuClass() {
        return CpuClass.CPU_MODEL;
    }

    /**
     * Was assertion enabled for the Jvm class when it was initialised.
     *
     * @return if assertions were enabled.
     */
    public static boolean isAssertEnabled() {
        return ASSERT_ENABLED;
    }

    public static boolean supportThread() {
        String name = Thread.currentThread().getName();
        return "Finalizer".equals(name) || name.contains("~");
    }

    /**
     * park the current thread, and stay parked
     */
    public static void park() {
        // LockSupport.park can spuriously return so we execute in a loop
        while (!Thread.currentThread().isInterrupted())
            LockSupport.park();
    }

    public interface SignalHandler {
        /**
         * Handle a Signal
         *
         * @param signal to handle
         */
        void handle(String signal);
    }

    static class ObjectHeaderSizeChecker {
        public int a;
=======
    private static final class ObjectHeaderSizeChecker {
        private int a;
>>>>>>> f46fc30a
    }

    static final class CommonInterruptible {
        static final ThreadLocal<AtomicBoolean> insideTL = ThreadLocal.withInitial(AtomicBoolean::new);
        private final Class<?> clazz;
        private final FileChannel fc;

        CommonInterruptible(Class<?> clazz, FileChannel fc) {
            this.clazz = clazz;
            this.fc = fc;
        }

        public void interrupt() {
            final AtomicBoolean inside = insideTL.get();
            if (inside.get())
                return;
            inside.set(true);
            boolean interrupted = Thread.currentThread().isInterrupted();
            if (Jvm.isDebugEnabled(getClass()))
                Jvm.debug().on(clazz, fc + " not closed on interrupt, interrupted= " + interrupted);
            inside.set(false);
        }
    }

    // from https://stackoverflow.com/questions/62550828/is-there-a-lightweight-method-which-adds-a-safepoint-in-java-9
    static final class Safepoint {

        // Suppresses default constructor, ensuring non-instantiability.
        private Safepoint() {
        }

        // must be volatile
        private static volatile int one = 1;

        public static void force() {
            // trick only works from Java 9+
            for (int i = 0; i < one; i++) ;
        }
    }

    static final class InitSignalHandlers {

        // Suppresses default constructor, ensuring non-instantiability.
        private InitSignalHandlers() {
        }

        static {
            if (!OS.isWindows()) {
                // Not available on Windows.
                addSignalHandler("HUP", signalHandlerGlobal);
            }
            addSignalHandler("INT", signalHandlerGlobal);
            addSignalHandler("TERM", signalHandlerGlobal);

        }

        static void init() {
            // trigger static block
        }

        private static void addSignalHandler(final String sig, final sun.misc.SignalHandler signalHandler) {
            try {
                Signal.handle(new Signal(sig), signalHandler);

            } catch (IllegalArgumentException e) {
                // When -Xrs is specified the user is responsible for
                // ensuring that shutdown hooks are run by calling
                // System.exit()
                Jvm.warn().on(signalHandler.getClass(), "Unable add a signal handler", e);
            }
        }

    }

    static final class ChainedSignalHandler implements sun.misc.SignalHandler {
        final List<sun.misc.SignalHandler> handlers = new CopyOnWriteArrayList<>();
        final List<SignalHandler> handlers2 = new CopyOnWriteArrayList<>();

        @Override
        public void handle(final Signal signal) {
            for (sun.misc.SignalHandler handler : handlers) {
                try {
                    if (handler != null)
                        handler.handle(signal);
                } catch (Throwable t) {
                    Jvm.warn().on(this.getClass(), "Problem handling signal", t);
                }
            }
            for (SignalHandler handler : handlers2) {
                try {
                    if (handler != null)
                        handler.handle(signal.getName());
                } catch (Throwable t) {
                    Jvm.warn().on(this.getClass(), "Problem handling signal", t);
                }
            }
        }
    }

    static final class CpuClass {
        static final String CPU_MODEL;

        private static final String PROCESS = "process ";

        // Suppresses default constructor, ensuring non-instantiability.
        private CpuClass() {
        }

        static {
            String model = System.getProperty("os.arch", "unknown");
            try {
                final Path path = Paths.get("/proc/cpuinfo");
                if (Files.isReadable(path)) {
                    model = Files.lines(path)
                            .filter(line -> line.startsWith("model name"))
                            .map(removingTag())
                            .findFirst().orElse(model);
                } else if (OS.isWindows()) {
                    String cmd = "wmic cpu get name";
                    Process process = new ProcessBuilder(cmd.split(" "))
                            .redirectErrorStream(true)
                            .start();
                    try (BufferedReader reader = new BufferedReader(new InputStreamReader(process.getInputStream()))) {
                        model = reader.lines()
                                .map(String::trim)
                                .filter(s -> !"Name".equals(s) && !s.isEmpty())
                                .findFirst().orElse(model);
                    }
                    try {
                        int ret = process.waitFor();
                        if (ret != 0)
                            Jvm.warn().on(CpuClass.class, PROCESS + cmd + " returned " + ret);
                    } catch (InterruptedException e) {
                        Jvm.warn().on(CpuClass.class, PROCESS + cmd + " waitFor threw ", e);
                        // Restore the interrupt state...
                        Thread.currentThread().interrupt();
                    }
                    process.destroy();

                } else if (OS.isMacOSX()) {

                    String cmd = "sysctl -a";
                    Process process = new ProcessBuilder(cmd.split(" "))
                            .redirectErrorStream(true)
                            .start();
                    try (BufferedReader reader = new BufferedReader(new InputStreamReader(process.getInputStream()))) {
                        model = reader.lines()
                                .map(String::trim)
                                .filter(s -> s.startsWith("machdep.cpu.brand_string"))
                                .map(removingTag())
                                .findFirst().orElse(model);
                    }
                    try {
                        int ret = process.waitFor();
                        if (ret != 0)
                            Jvm.warn().on(CpuClass.class, PROCESS + cmd + " returned " + ret);
                    } catch (InterruptedException e) {
                        Jvm.warn().on(CpuClass.class, PROCESS + cmd + " waitFor threw ", e);
                        // Restore the interrupt state...
                        Thread.currentThread().interrupt();
                    }
                    process.destroy();

                }

            } catch (IOException e) {
                Jvm.debug().on(CpuClass.class, "Unable to read cpuinfo", e);
            }
            CPU_MODEL = model;
        }


        @SuppressWarnings("java:S5852") // Possessive quantifiers (*+) are used preventing catastrophic backtracking
        @NotNull
        static Function<String, String> removingTag() {
            return line -> line.replaceFirst("[^:]*+: ", "");
        }
    }
}<|MERGE_RESOLUTION|>--- conflicted
+++ resolved
@@ -1484,7 +1484,6 @@
         return OBJECT_HEADER_SIZE;
     }
 
-<<<<<<< HEAD
     /**
      * @return Obtain the model of CPU on Linux or the os.arch on other OSes.
      */
@@ -1524,12 +1523,9 @@
         void handle(String signal);
     }
 
-    static class ObjectHeaderSizeChecker {
-        public int a;
-=======
+
     private static final class ObjectHeaderSizeChecker {
         private int a;
->>>>>>> f46fc30a
     }
 
     static final class CommonInterruptible {
