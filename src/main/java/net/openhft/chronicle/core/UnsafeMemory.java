/*
 * Copyright 2016-2020 chronicle.software
 *
 *       https://chronicle.software
 *
 * Licensed under the Apache License, Version 2.0 (the "License");
 * you may not use this file except in compliance with the License.
 * You may obtain a copy of the License at
 *
 *     http://www.apache.org/licenses/LICENSE-2.0
 *
 * Unless required by applicable law or agreed to in writing, software
 * distributed under the License is distributed on an "AS IS" BASIS,
 * WITHOUT WARRANTIES OR CONDITIONS OF ANY KIND, either express or implied.
 * See the License for the specific language governing permissions and
 * limitations under the License.
 */

package net.openhft.chronicle.core;

import net.openhft.chronicle.core.internal.Bootstrap;
import net.openhft.chronicle.core.internal.util.DirectBufferUtil;
import net.openhft.chronicle.core.util.Ints;
import net.openhft.chronicle.core.util.Longs;
import net.openhft.chronicle.core.util.MisAlignedAssertionError;
import org.jetbrains.annotations.NotNull;
import org.jetbrains.annotations.Nullable;
import sun.misc.Unsafe;

import java.lang.reflect.Field;
import java.nio.ByteBuffer;
import java.nio.ByteOrder;
import java.util.concurrent.atomic.AtomicLong;

import static java.util.Objects.nonNull;
import static net.openhft.chronicle.assertions.AssertUtil.SKIP_ASSERTIONS;
import static net.openhft.chronicle.core.util.Ints.assertIfEnabled;
import static net.openhft.chronicle.core.util.Longs.assertIfEnabled;
import static net.openhft.chronicle.core.util.ObjectUtils.requireNonNull;

@SuppressWarnings("unchecked")
/**
 * UnsafeMemory is a class that provides efficient, low-level operations for direct memory manipulation. It
 * serves as a wrapper around the sun.misc.Unsafe API, providing a more user-friendly interface for common
 * operations like reading, writing, and performing atomic operations on memory.
 * <p>
 * Most methods in this class are available in both standard and volatile versions, ensuring proper
 * synchronization across different threads. These volatile versions are especially important in multi-threaded
 * environments where visibility of changes across threads is necessary for correct application behavior.
 * <p>
 * Caution is advised when using this class. As it provides direct access to memory, misuse can lead to elusive
 * bugs, system instability, or crashes. Proper handling of memory addresses is of paramount importance when
 * using this class.
 * <p>
 * Additionally, this class is equipped to handle changes in the internal implementation of the String class
 * across different Java versions. From Java 9 onwards, Strings are internally stored as bytes rather than chars.
 * Therefore, appropriate methods have been introduced to deal with these implementation-specific details,
 * thereby offering a uniform interface for memory operations irrespective of the Java version.
 *
 * @see UnsafeMemory.ARMMemory
 */
public class UnsafeMemory implements Memory {

    /**
     * A constant for the Unsafe object.
     */
    @NotNull
    public static final Unsafe UNSAFE;

    /**
     * Singleton instance of UnsafeMemory for use in memory operations.
     */
    public static final UnsafeMemory INSTANCE;
    public static final UnsafeMemory MEMORY;

    // see java.nio.Bits.copyMemory
    // This number limits the number of bytes to copy per call to Unsafe's
    // copyMemory method. A limit is imposed to allow for safepoint polling
    // during a large copy
    static final long UNSAFE_COPY_THRESHOLD = 1024L * 1024L;
    // TODO support big endian
    public static final boolean IS_LITTLE_ENDIAN = ByteOrder.nativeOrder() == ByteOrder.LITTLE_ENDIAN;

    // Create a local copy of type long (instead of int) to optimize performance
    private static final long ARRAY_BYTE_BASE_OFFSET = Unsafe.ARRAY_BYTE_BASE_OFFSET;
    private static final long ARRAY_CHAR_BASE_OFFSET = Unsafe.ARRAY_CHAR_BASE_OFFSET;

    private static final String CANNOT_CHANGE_AT = "Cannot change at ";
    private static final String WAS = " was ";
    private static final String EXPECTED = " expected ";

    static {
        try {
            Field theUnsafe = Unsafe.class.getDeclaredField("theUnsafe");
            theUnsafe.setAccessible(true);
            UNSAFE = (Unsafe) theUnsafe.get(null);
        } catch (@NotNull NoSuchFieldException | IllegalAccessException | IllegalArgumentException e) {
            e.printStackTrace();
            throw new AssertionError(e);
        }
        INSTANCE = Bootstrap.isArm0() ? new ARMMemory() : new UnsafeMemory();
        MEMORY = INSTANCE;
    }

    private final AtomicLong nativeMemoryUsed = new AtomicLong();
    private final ObjectToAddress copyMemoryObjectToAddress;

    /**
     * Creates a new instance of UnsafeMemory.
     */
    public UnsafeMemory() {
        copyMemoryObjectToAddress = (Bootstrap.isJava9Plus() || Bootstrap.isArm0()) ?
                (src, srcOffset, dest, length) -> copyMemoryLoop(src, srcOffset, null, dest, length) :
                (src, srcOffset, dest, length) -> copyMemory0(src, srcOffset, null, dest, length);
    }

    /**
     * Retry the operation to read a volatile integer at a memory address until a consistent value is read.
     *
     * @param address the memory address.
     * @param value   the expected value.
     * @return the consistent value read.
     */
    private static int retryReadVolatileInt(long address, int value) {
        assert SKIP_ASSERTIONS || address != 0;
        int value2 = UNSAFE.getIntVolatile(null, address);
        while (value2 != value) {
            if (value != 0 && value != 0x80000000)
                Jvm.warn().on(UnsafeMemory.class, "Int@" + Long.toHexString(address) + " (" + (address & 63) + ") " +
                        "was " + Integer.toHexString(value) +
                        " is now " + Integer.toHexString(value2));
            value = value2;
            value2 = UNSAFE.getIntVolatile(null, address);
        }
        return value;
    }

    /**
     * Retry the operation to read a volatile long at a memory address until a consistent value is read.
     *
     * @param address the memory address.
     * @param value   the expected value.
     * @return the consistent value read.
     */
    private static long retryReadVolatileLong(long address, long value) {
        assert SKIP_ASSERTIONS || address != 0;
        long value2 = UNSAFE.getLongVolatile(null, address);
        while (value2 != value) {
            if (value != 0)
                Jvm.warn().on(UnsafeMemory.class, "please add padding() when using concurrent writers, " +
                        "Long@" +
                        Long.toHexString(address) + " (" + (address & 63) + ") " +
                        "was " + Long.toHexString(value) +
                        " is now " + Long.toHexString(value2));
            value = value2;
            value2 = UNSAFE.getLongVolatile(null, address);
        }
        return value;
    }

    /**
     * Puts an integer value into the byte array at the specified offset.
     *
     * @param bytes  the byte array.
     * @param offset the offset at which to insert the value.
     * @param value  the integer value to insert.
     */
    public static void putInt(byte[] bytes, int offset, int value) {
        assert SKIP_ASSERTIONS || nonNull(bytes);
        assert SKIP_ASSERTIONS || Ints.betweenZeroAndReserving().test(offset, bytes.length, Integer.BYTES);
        UnsafeMemory.UNSAFE.putInt(bytes, ARRAY_BYTE_BASE_OFFSET + offset, value);
    }

    /**
     * Establishes a happens-before relationship, without any corresponding guarantee of visibility.
     * <p>
     * Can be used to prevent reordering of instructions by the compiler or processor.
     */
    public static void unsafeStoreFence() {
        UNSAFE.storeFence();
    }

    /**
     * Establishes a load-load and load-store barrier.
     * <p>
     * Can be used to prevent reordering of load instructions by the compiler or processor.
     */
    public static void unsafeLoadFence() {
        UNSAFE.loadFence();
    }

    /**
     * Fetches a long value from the memory location at the given address.
     *
     * @param address memory address to fetch the long value from.
     * @return the long value present at the given memory address.
     */
    public static long unsafeGetLong(long address) {
        assert SKIP_ASSERTIONS || address != 0;
        return UNSAFE.getLong(address);
    }

    /**
     * Fetches an integer value from the memory location at the given address.
     *
     * @param address memory address to fetch the integer value from.
     * @return the integer value present at the given memory address.
     */
    public static int unsafeGetInt(long address) {
        assert SKIP_ASSERTIONS || address != 0;
        return UNSAFE.getInt(address);
    }

    /**
     * Fetches a byte value from the memory location at the given address.
     *
     * @param address memory address to fetch the byte value from.
     * @return the byte value present at the given memory address.
     */
    public static byte unsafeGetByte(long address) {
        assert SKIP_ASSERTIONS || address != 0;
        return UNSAFE.getByte(address);
    }

    /**
     * Puts the provided long {@code value} at the specified memory {@code address}.
     *
     * @param address memory address where the value is to be put.
     * @param value   the long value to put.
     */
    public static void unsafePutLong(long address, long value) {
        assert SKIP_ASSERTIONS || address != 0;
        UNSAFE.putLong(address, value);
    }

    /**
     * Puts the provided int {@code value} at the specified memory {@code address}.
     *
     * @param address memory address where the value is to be put.
     * @param value   the int value to put.
     */
    public static void unsafePutInt(long address, int value) {
        assert SKIP_ASSERTIONS || address != 0;
        UNSAFE.putInt(address, value);
    }

    /**
     * Puts the provided byte {@code value} at the specified memory {@code address}.
     *
     * @param address memory address where the value is to be put.
     * @param value   the byte value to put.
     */
    public static void unsafePutByte(long address, byte value) {
        assert SKIP_ASSERTIONS || address != 0;
        UNSAFE.putByte(address, value);
    }

    /**
     * Puts the provided {@code value} into the provided {@code bytes} array at the provided byte {@code offset}.
     *
     * @param bytes  non-null byte array.
     * @param offset in the provided bytes where the value is written
     * @param value  to put
     */
    public static void unsafePutLong(byte[] bytes, int offset, long value) {
        assert SKIP_ASSERTIONS || nonNull(bytes);
        assert SKIP_ASSERTIONS || assertIfEnabled(Ints.betweenZeroAndReserving(), offset, bytes.length, Long.BYTES);
        UNSAFE.putLong(bytes, ARRAY_BYTE_BASE_OFFSET + offset, value);
    }

    /**
     * Puts the provided {@code value} into the provided {@code bytes} array at the provided byte {@code offset}.
     *
     * @param bytes  non-null byte array.
     * @param offset in the provided bytes where the value is written
     * @param value  to put
     */
    public static void unsafePutInt(byte[] bytes, int offset, int value) {
        assert SKIP_ASSERTIONS || nonNull(bytes);
        assert SKIP_ASSERTIONS || assertIfEnabled(Ints.betweenZeroAndReserving(), offset, bytes.length, Integer.BYTES);
        UNSAFE.putInt(bytes, ARRAY_BYTE_BASE_OFFSET + offset, value);
    }

    /**
     * Puts the provided {@code value} into the provided {@code bytes} array at the provided byte {@code offset}.
     *
     * @param bytes  non-null byte array.
     * @param offset in the provided bytes where the value is written
     * @param value  to put
     */
    public static void unsafePutByte(byte[] bytes, int offset, byte value) {
        assert SKIP_ASSERTIONS || nonNull(bytes);
        assert SKIP_ASSERTIONS || assertIfEnabled(Ints.betweenZeroAndReserving(), offset, bytes.length, Byte.BYTES);
        UNSAFE.putByte(bytes, ARRAY_BYTE_BASE_OFFSET + offset, value);
    }

    /**
     * Copies memory from one address to another. The regions should not overlap.
     *
     * @param from   the starting address to copy memory from.
     * @param to     the starting address to copy memory to.
     * @param length the amount of memory to copy, in bytes.
     */
    public static void copyMemory(long from, long to, int length) {
        assert SKIP_ASSERTIONS || from != 0;
        assert SKIP_ASSERTIONS || to != 0;

        MEMORY.copyMemory(from, to, (long) length);
    }

    /**
     * Sets the value of a boolean field or array element within an object at the given offset.
     *
     * @param obj    the object containing the field or array element, or null for static fields.
     * @param offset the offset to the field or array element.
     * @param value  the new value.
     */
    public static void unsafePutBoolean(Object obj, long offset, boolean value) {
        assert SKIP_ASSERTIONS || obj == null || assertIfEnabled(Longs.positive(), offset);
        UNSAFE.putBoolean(obj, offset, value);
    }

    /**
     * Retrieves the value of a boolean field or array element within an object at the given offset.
     *
     * @param obj    the object containing the field or array element, or null for static fields.
     * @param offset the offset to the field or array element.
     * @return the value of the boolean field or array element.
     */
    public static boolean unsafeGetBoolean(Object obj, long offset) {
        assert SKIP_ASSERTIONS || obj == null || assertIfEnabled(Longs.positive(), offset);
        return UNSAFE.getBoolean(obj, offset);
    }

    /**
     * Fetches a byte value from the given object at the specified {@code offset}.
     *
     * @param obj    the object containing the byte to fetch.
     * @param offset the offset to the byte within the object.
     */
    public static void unsafePutByte(Object obj, long offset, byte value) {
        assert SKIP_ASSERTIONS || obj == null || assertIfEnabled(Longs.positive(), offset);
        UNSAFE.putByte(obj, offset, value);
    }

    /**
     * Puts the provided byte {@code value} into the given object at the specified {@code offset}.
     *
     * @param obj    the object in which to put the byte.
     * @param offset the offset at which to put the byte within the object.
     */
    public static byte unsafeGetByte(Object obj, long offset) {
        assert SKIP_ASSERTIONS || obj == null || assertIfEnabled(Longs.positive(), offset);
        return UNSAFE.getByte(obj, offset);
    }

    /**
     * Sets the value of a char field or array element within an object at the given offset.
     *
     * @param obj    the object containing the field or array element, or null for static fields.
     * @param offset the offset to the field or array element.
     * @param value  the new value.
     */
    public static void unsafePutChar(Object obj, long offset, char value) {
        assert SKIP_ASSERTIONS || obj == null || assertIfEnabled(Longs.positive(), offset);
        UNSAFE.putChar(obj, offset, value);
    }

    /**
     * Fetches a char value from the given object at the specified {@code offset}.
     *
     * @param obj    the object containing the char to fetch.
     * @param offset the offset to the char within the object.
     * @return the fetched char value.
     */
    public static char unsafeGetChar(Object obj, long offset) {
        assert SKIP_ASSERTIONS || obj == null || assertIfEnabled(Longs.positive(), offset);
        return UNSAFE.getChar(obj, offset);
    }

    /**
     * Puts the provided short {@code value} into the given object at the specified {@code offset}.
     *
     * @param obj    the object in which to put the short.
     * @param offset the offset at which to put the short within the object.
     * @param value  the short value to put.
     */
    public static void unsafePutShort(Object obj, long offset, short value) {
        assert SKIP_ASSERTIONS || obj == null || assertIfEnabled(Longs.positive(), offset);
        UNSAFE.putShort(obj, offset, value);
    }

    /**
     * Fetches a short value from the given object at the specified {@code offset}.
     *
     * @param obj    the object containing the short to fetch.
     * @param offset the offset to the short within the object.
     * @return the fetched short value.
     */
    public static short unsafeGetShort(Object obj, long offset) {
        assert SKIP_ASSERTIONS || obj == null || assertIfEnabled(Longs.positive(), offset);
        return UNSAFE.getShort(obj, offset);
    }

    /**
     * Puts the provided int {@code value} into the given object at the specified {@code offset}.
     *
     * @param obj    the object in which to put the int.
     * @param offset the offset at which to put the int within the object.
     * @param value  the int value to put.
     */
    public static void unsafePutInt(Object obj, long offset, int value) {
        assert SKIP_ASSERTIONS || obj == null || assertIfEnabled(Longs.positive(), offset);
        UNSAFE.putInt(obj, offset, value);
    }

    /**
     * Fetches an int value from the given object at the specified {@code offset}.
     *
     * @param obj    the object containing the int to fetch.
     * @param offset the offset to the int within the object.
     * @return the fetched int value.
     */
    public static int unsafeGetInt(Object obj, long offset) {
        assert SKIP_ASSERTIONS || obj == null || assertIfEnabled(Longs.positive(), offset);
        return UNSAFE.getInt(obj, offset);
    }

    /**
     * Puts the provided float {@code value} into the given object at the specified {@code offset}.
     *
     * @param obj    the object in which to put the float.
     * @param offset the offset at which to put the float within the object.
     * @param value  the float value to put.
     */
    public static void unsafePutFloat(Object obj, long offset, float value) {
        assert SKIP_ASSERTIONS || obj == null || assertIfEnabled(Longs.positive(), offset);
        UNSAFE.putFloat(obj, offset, value);
    }

    /**
     * Fetches a float value from the given object at the specified {@code offset}.
     *
     * @param obj    the object containing the float to fetch.
     * @param offset the offset to the float within the object.
     * @return the fetched float value.
     */
    public static float unsafeGetFloat(Object obj, long offset) {
        assert SKIP_ASSERTIONS || obj == null || assertIfEnabled(Longs.positive(), offset);
        return UNSAFE.getFloat(obj, offset);
    }

    /**
     * Puts the provided long {@code value} into the given object at the specified {@code offset}.
     *
     * @param obj    the object in which to put the long.
     * @param offset the offset at which to put the long within the object.
     * @param value  the long value to put.
     */
    public static void unsafePutLong(Object obj, long offset, long value) {
        assert SKIP_ASSERTIONS || obj == null || assertIfEnabled(Longs.positive(), offset);
        UNSAFE.putLong(obj, offset, value);
    }

    /**
     * Fetches a long value from the given object at the specified {@code offset}.
     *
     * @param obj    the object containing the long to fetch.
     * @param offset the offset to the long within the object.
     * @return the fetched long value.
     */
    public static long unsafeGetLong(Object obj, long offset) {
        assert SKIP_ASSERTIONS || obj == null || assertIfEnabled(Longs.positive(), offset);
        return UNSAFE.getLong(obj, offset);
    }

    /**
     * Puts the provided double {@code value} into the given object at the specified {@code offset}.
     *
     * @param obj    the object in which to put the double.
     * @param offset the offset at which to put the double within the object.
     * @param value  the double value to put.
     */
    public static void unsafePutDouble(Object obj, long offset, double value) {
        assert SKIP_ASSERTIONS || obj == null || assertIfEnabled(Longs.positive(), offset);
        UNSAFE.putDouble(obj, offset, value);
    }

    /**
     * Fetches a double value from the given object at the specified {@code offset}.
     *
     * @param obj    the object containing the double to fetch.
     * @param offset the offset to the double within the object.
     * @return the fetched double value.
     */
    public static double unsafeGetDouble(Object obj, long offset) {
        assert SKIP_ASSERTIONS || obj == null || assertIfEnabled(Longs.positive(), offset);
        return UNSAFE.getDouble(obj, offset);
    }

    /**
     * Puts the provided {@code value} into the given object at the specified {@code offset}.
     *
     * @param obj    the object in which to put the value.
     * @param offset the offset at which to put the value within the object.
     * @param value  the value to put.
     */
    public static void unsafePutObject(Object obj, long offset, Object value) {
        assert SKIP_ASSERTIONS || obj == null || assertIfEnabled(Longs.positive(), offset);
        UNSAFE.putObject(obj, offset, value);
    }

    /**
     * Fetches an object of type {@code T} from the given object at the specified {@code offset}.
     *
     * @param <T>    the type of the object to fetch.
     * @param obj    the object containing the object to fetch.
     * @param offset the offset to the object within the object.
     * @return the fetched object.
     */
    public static <T> T unsafeGetObject(Object obj, long offset) {
        assert SKIP_ASSERTIONS || obj == null || assertIfEnabled(Longs.positive(), offset);
        return (T) UNSAFE.getObject(obj, offset);
    }

    /**
     * Retrieves the offset of the provided field within its class or interface.
     *
     * @param field the field whose offset should be fetched.
     * @return the offset of the field.
     */
    public static long unsafeObjectFieldOffset(Field field) {
        assert SKIP_ASSERTIONS || nonNull(field);
        return UNSAFE.objectFieldOffset(field);
    }

    /**
     * Allocates an instance of the provided class without invoking its constructor.
     *
     * @param <E>   the type of the instance to allocate.
     * @param clazz the class to allocate an instance of.
     * @return an instance of the provided class.
     * @throws InstantiationException if an instance of the class or interface represented by the specified {@code Class} object could not be instantiated.
     */
    @NotNull
    @Override
    public <E> E allocateInstance(Class<? extends E> clazz) throws InstantiationException {
        assert SKIP_ASSERTIONS || nonNull(clazz);
        @NotNull
        E e = (E) UNSAFE.allocateInstance(clazz);
        return e;
    }

    /**
     * Retrieves the offset of the provided field within its class or interface.
     *
     * @param field the field whose offset should be fetched.
     * @return the offset of the field.
     */
    @Override
    public long getFieldOffset(Field field) {
        assert SKIP_ASSERTIONS || nonNull(field);
        return UNSAFE.objectFieldOffset(field);
    }

    /**
     * Puts the provided {@code value} into the given {@code object} at the specified {@code offset}.
     *
     * @param object the object in which to put the value.
     * @param offset the offset at which to put the value within the object.
     * @param value  the value to put.
     */
    @Override
    public void putObject(@NotNull Object object, long offset, Object value) {
        assert SKIP_ASSERTIONS || assertIfEnabled(Longs.positive(), offset);
        UNSAFE.putObject(requireNonNull(object), offset, value);
    }

    /**
     * Fetches an object of type {@code T} from the given object at the specified {@code offset}.
     *
     * @param <T>    the type of the object to fetch.
     * @param object the object containing the object to fetch.
     * @param offset the offset to the object within the object.
     * @return the fetched object.
     */
    @NotNull
    @Override
    public <T> T getObject(@NotNull Object object, long offset) {
        assert SKIP_ASSERTIONS || assertIfEnabled(Longs.positive(), offset);
        return (T) UNSAFE.getObject(requireNonNull(object), offset);
    }

    /**
     * Ensures that all writes made by the current thread are visible to other threads.
     */
    @Override
    public void storeFence() {
        UNSAFE.storeFence();
    }

    /**
     * Ensures that all reads made by the current thread are visible to other threads.
     */
    @Override
    public void loadFence() {
        UNSAFE.loadFence();
    }

    /**
     * Sets a given amount of memory, starting at the provided address, to a specified byte value.
     *
     * @param address the starting address.
     * @param size    the amount of memory to set.
     * @param b       the byte value to set.
     */
    @Override
    public void setMemory(long address, long size, byte b) {
        assert SKIP_ASSERTIONS || address != 0;
        assert SKIP_ASSERTIONS || assertIfEnabled(Longs.nonNegative(), size);
        UNSAFE.setMemory(address, size, b);
    }

    /**
     * Sets a given amount of memory within an object, starting at the provided offset, to a specified byte value.
     *
     * @param o      the object containing the memory to set.
     * @param offset the offset to the start of the memory within the object.
     * @param size   the amount of memory to set.
     * @param b      the byte value to set.
     */
    @Override
    public void setMemory(Object o, long offset, long size, byte b) {
        assert SKIP_ASSERTIONS || offset != 0;
        assert SKIP_ASSERTIONS || assertIfEnabled(Longs.nonNegative(), size);
        UNSAFE.setMemory(o, offset, size, b);
    }

    /**
     * Releases the specified amount of memory starting from the given address.
     *
     * @param address the starting address.
     * @param size    the amount of memory to free.
     */
    @Override
    public void freeMemory(long address, long size) {
        assert address != 0;
        assert SKIP_ASSERTIONS || assertIfEnabled(Longs.nonNegative(), size);
        if (address != 0)
            UNSAFE.freeMemory(address);
        nativeMemoryUsed.addAndGet(-size);
    }

    /**
     * Allocates a block of native memory of the given capacity.
     *
     * @param capacity the size of the memory block to allocate.
     * @return the address of the allocated memory block.
     * @throws AssertionError   if the requested capacity is not positive.
     * @throws OutOfMemoryError if not enough free native memory is available.
     */
    @Override
    public long allocate(long capacity) {
        if (capacity <= 0)
            throw new AssertionError("Invalid capacity: " + capacity);
        long address = UNSAFE.allocateMemory(capacity);
        if (address == 0)
            throw new OutOfMemoryError("Not enough free native memory, capacity attempted: " + capacity / 1024 + " KiB");

        nativeMemoryUsed.addAndGet(capacity);

        return address;
    }

    /**
     * Retrieves the total amount of native memory used by the application.
     *
     * @return the amount of native memory used.
     */
    @Override
    public long nativeMemoryUsed() {
        return nativeMemoryUsed.get();
    }

    /**
     * Writes a byte to the given memory address.
     *
     * @param address the memory address.
     * @param b       the byte to be written.
     */
    @Override
    public void writeByte(long address, byte b) {
        assert SKIP_ASSERTIONS || address != 0;
        UNSAFE.putByte(address, b);
    }

    /**
     * Writes a byte to the given memory offset of an object.
     *
     * @param object the object containing the memory to write to.
     * @param offset the offset in the object's memory.
     * @param b      the byte to be written.
     */
    @Override
    public void writeByte(Object object, long offset, byte b) {
        assert SKIP_ASSERTIONS || assertIfEnabled(Longs.positive(), offset);
        UNSAFE.putByte(object, offset, b);
    }

    /**
     * Reads a byte from the given memory offset of an object.
     *
     * @param object the object containing the memory to read from.
     * @param offset the offset in the object's memory.
     * @return the byte read.
     */
    @Override
    public byte readByte(Object object, long offset) {
        assert SKIP_ASSERTIONS || assertIfEnabled(Longs.positive(), offset);
        return UNSAFE.getByte(object, offset);
    }

    /**
     * Writes a byte array to the given memory address.
     *
     * @param address the memory address.
     * @param b       the byte array to be written.
     * @param offset  the starting offset in the byte array.
     * @param length  the number of bytes to write.
     * @throws IllegalArgumentException if offset + length exceeds the byte array's length.
     */
    @Override
    public void writeBytes(long address, byte[] b, int offset, int length) throws IllegalArgumentException {
        assert address != 0;
        assert SKIP_ASSERTIONS || assertIfEnabled(Ints.nonNegative(), offset);
        assert SKIP_ASSERTIONS || assertIfEnabled(Ints.nonNegative(), length);
        if (offset + length > b.length)
            throw new IllegalArgumentException("Invalid offset or length, array's length is " + b.length);
        UnsafeMemory.UNSAFE.copyMemory(b, ARRAY_BYTE_BASE_OFFSET + offset, null, address, length);
    }

    /**
     * Reads bytes from the given memory address into a byte array.
     *
     * @param address the memory address.
     * @param b       the byte array to be filled.
     * @param offset  the starting offset in the byte array.
     * @param length  the number of bytes to read.
     * @throws IllegalArgumentException if offset + length exceeds the byte array's length.
     */
    @Override
    public void readBytes(long address, byte[] b, long offset, int length) throws IllegalArgumentException {
        assert address != 0;
        assert SKIP_ASSERTIONS || assertIfEnabled(Longs.nonNegative(), offset);
        assert SKIP_ASSERTIONS || assertIfEnabled(Ints.nonNegative(), length);
        if (offset + length > b.length)
            throw new IllegalArgumentException("Invalid offset or length, array's length is " + b.length);
        UnsafeMemory.UNSAFE.copyMemory(null, address, b, ARRAY_BYTE_BASE_OFFSET + offset, length);
    }

    /**
     * Reads a byte from the given memory address.
     *
     * @param address the memory address.
     * @return the byte read.
     */
    @Override
    public byte readByte(long address) {
        assert SKIP_ASSERTIONS || address != 0;
        return UNSAFE.getByte(address);
    }

    /**
     * Writes a short value to the given memory address.
     *
     * @param address the memory address.
     * @param i16     the short value to be written.
     */
    @Override
    public void writeShort(long address, short i16) {
        assert SKIP_ASSERTIONS || address != 0;
        UNSAFE.putShort(address, i16);
    }

    /**
     * Writes a short value to the given memory offset of an object.
     *
     * @param object the object containing the memory to write to.
     * @param offset the offset in the object's memory.
     * @param i16    the short value to be written.
     */
    @Override
    public void writeShort(Object object, long offset, short i16) {
        assert SKIP_ASSERTIONS || assertIfEnabled(Longs.positive(), offset);
        UNSAFE.putShort(object, offset, i16);
    }

    /**
     * Reads a short value from the given memory address.
     *
     * @param address the memory address.
     * @return the short value read.
     */
    @Override
    public short readShort(long address) {
        assert SKIP_ASSERTIONS || address != 0;
        return UNSAFE.getShort(address);
    }

    /**
     * Reads a short value from the given memory offset of an object.
     *
     * @param object the object containing the memory to read from.
     * @param offset the offset in the object's memory.
     * @return the short value read.
     */
    @Override
    public short readShort(Object object, long offset) {
        assert SKIP_ASSERTIONS || assertIfEnabled(Longs.positive(), offset);
        return UNSAFE.getShort(object, offset);
    }

    /**
     * Writes an int value to the given memory address.
     *
     * @param address the memory address.
     * @param i32     the int value to be written.
     */
    @Override
    public void writeInt(long address, int i32) {
        assert SKIP_ASSERTIONS || address != 0;
        UNSAFE.putInt(address, i32);
    }

    /**
     * Writes an int value to the given memory offset of an object.
     *
     * @param object the object containing the memory to write to.
     * @param offset the offset in the object's memory.
     * @param i32    the int value to be written.
     */
    @Override
    public void writeInt(Object object, long offset, int i32) {
        assert SKIP_ASSERTIONS || assertIfEnabled(Longs.positive(), offset);
        UNSAFE.putInt(object, offset, i32);
    }

    /**
     * Writes an int value to the given memory address ensuring the order of memory operations.
     *
     * @param address the memory address.
     * @param i32     the int value to be written.
     */
    @Override
    public void writeOrderedInt(long address, int i32) {
        assert SKIP_ASSERTIONS || address != 0;
        UNSAFE.putOrderedInt(null, address, i32);
    }

    /**
     * Writes an int value to the given memory offset of an object ensuring the order of memory operations.
     *
     * @param object the object containing the memory to write to.
     * @param offset the offset in the object's memory.
     * @param i32    the int value to be written.
     */
    @Override
    public void writeOrderedInt(Object object, long offset, int i32) {
        assert SKIP_ASSERTIONS || assertIfEnabled(Longs.positive(), offset);
        UNSAFE.putOrderedInt(object, offset, i32);
    }

    /**
     * Reads an int value from the given memory address.
     *
     * @param address the memory address.
     * @return the int value read.
     */
    @Override
    public int readInt(long address) {
        assert SKIP_ASSERTIONS || address != 0;
        return UNSAFE.getInt(address);
    }

    /**
     * Reads an int value from the given memory offset of an object.
     *
     * @param object the object containing the memory to read from.
     * @param offset the offset in the object's memory.
     * @return the int value read.
     */
    @Override
    public int readInt(Object object, long offset) {
        assert SKIP_ASSERTIONS || assertIfEnabled(Longs.positive(), offset);
        return UNSAFE.getInt(object, offset);
    }

    /**
     * Writes a long value to the given memory address.
     *
     * @param address the memory address.
     * @param i64     the long value to be written.
     */
    @Override
    public void writeLong(long address, long i64) {
        assert SKIP_ASSERTIONS || address != 0;
        UNSAFE.putLong(address, i64);
    }

    /**
     * Writes a long value to the given memory offset of an object.
     *
     * @param object the object containing the memory to write to.
     * @param offset the offset in the object's memory.
     * @param i64    the long value to be written.
     */
    @Override
    public void writeLong(Object object, long offset, long i64) {
        assert SKIP_ASSERTIONS || assertIfEnabled(Longs.positive(), offset);
        UNSAFE.putLong(object, offset, i64);
    }

    /**
     * Reads a long value from the given memory address.
     *
     * @param address the memory address.
     * @return the long value read.
     */
    @Override
    public long readLong(long address) {
        assert SKIP_ASSERTIONS || address != 0;
        return UNSAFE.getLong(address);
    }

    /**
     * Reads a long value from the given memory offset of an object.
     *
     * @param object the object containing the memory to read from.
     * @param offset the offset in the object's memory.
     * @return the long value read.
     */
    @Override
    public long readLong(Object object, long offset) {
        assert SKIP_ASSERTIONS || assertIfEnabled(Longs.positive(), offset);
        return UNSAFE.getLong(object, offset);
    }

    /**
     * Writes a float value to the given memory address.
     *
     * @param address the memory address.
     * @param f       the float value to be written.
     */
    @Override
    public void writeFloat(long address, float f) {
        assert SKIP_ASSERTIONS || address != 0;
        UNSAFE.putFloat(address, f);
    }

    /**
     * Writes a float value to the given memory offset of an object.
     *
     * @param object the object containing the memory to write to.
     * @param offset the offset in the object's memory.
     * @param f      the float value to be written.
     */
    @Override
    public void writeFloat(Object object, long offset, float f) {
        assert SKIP_ASSERTIONS || assertIfEnabled(Longs.positive(), offset);
        UNSAFE.putFloat(object, offset, f);
    }

    /**
     * Reads a float value from the given memory address.
     *
     * @param address the memory address.
     * @return the float value read.
     */
    @Override
    public float readFloat(long address) {
        assert SKIP_ASSERTIONS || address != 0;
        return UNSAFE.getFloat(address);
    }

    /**
     * Reads a float value from the given memory offset of an object.
     *
     * @param object the object containing the memory to read from.
     * @param offset the offset in the object's memory.
     * @return the float value read.
     */
    @Override
    public float readFloat(Object object, long offset) {
        assert SKIP_ASSERTIONS || assertIfEnabled(Longs.positive(), offset);
        return UNSAFE.getFloat(object, offset);
    }

    /**
     * Writes a double value to the given memory address.
     *
     * @param address the memory address.
     * @param d       the double value to be written.
     */
    @Override
    public void writeDouble(long address, double d) {
        assert SKIP_ASSERTIONS || address != 0;
        UNSAFE.putDouble(address, d);
    }

    /**
     * Writes a double value to the given memory offset of an object.
     *
     * @param object the object containing the memory to write to.
     * @param offset the offset in the object's memory.
     * @param d      the double value to be written.
     */
    @Override
    public void writeDouble(Object object, long offset, double d) {
        assert SKIP_ASSERTIONS || assertIfEnabled(Longs.positive(), offset);
        UNSAFE.putDouble(object, offset, d);
    }

    /**
     * Reads a double value from the given memory address.
     *
     * @param address the memory address.
     * @return the double value read.
     */
    @Override
    public double readDouble(long address) {
        assert SKIP_ASSERTIONS || address != 0;
        return UNSAFE.getDouble(address);
    }

    /**
     * Reads a double value from the given memory offset of an object.
     *
     * @param object the object containing the memory to read from.
     * @param offset the offset in the object's memory.
     * @return the double value read.
     */
    @Override
    public double readDouble(Object object, long offset) {
        assert SKIP_ASSERTIONS || assertIfEnabled(Longs.positive(), offset);
        return UNSAFE.getDouble(object, offset);
    }

    /**
     * Copies memory from a byte array to a given memory address.
     *
     * @param src         source byte array.
     * @param srcOffset   offset of the source array from where to start copying.
     * @param destAddress destination memory address.
     * @param length      the length of memory to copy.
     */
    @Override
    public void copyMemory(byte[] src, int srcOffset, long destAddress, int length) {
        final long offset2 = ARRAY_BYTE_BASE_OFFSET + srcOffset;
        copyMemory(src, offset2, destAddress, length);
    }

    /**
     * Copies memory from a given memory address to another.
     *
     * @param srcAddress  source memory address.
     * @param destAddress destination memory address.
     * @param length      the length of memory to copy.
     */
    @Override
    public void copyMemory(long srcAddress, long destAddress, long length) {
        assert SKIP_ASSERTIONS || assertIfEnabled(Longs.positive(), srcAddress);
        assert SKIP_ASSERTIONS || destAddress != 0;
        assert SKIP_ASSERTIONS || assertIfEnabled(Longs.nonNegative(), length);
        if (length < UNSAFE_COPY_THRESHOLD) {
            UNSAFE.copyMemory(srcAddress, destAddress, length);
        } else {
            copyMemory0(null, srcAddress, null, destAddress, length);
        }
    }

    /**
<<<<<<< HEAD
=======
     * Copies memory from a byte array to an object.
     *
     * @param src        source byte array.
     * @param srcOffset  offset of the source array from where to start copying.
     * @param dest       destination object.
     * @param destOffset offset of the destination object from where to place the copied memory.
     * @param length     the length of memory to copy.
     */
    @Deprecated(/* for removal in x.26 */)
    @Override
    public void copyMemory(byte[] src, int srcOffset, @Nullable Object dest, long destOffset, int length) {
        assert SKIP_ASSERTIONS || nonNull(src);
        assert SKIP_ASSERTIONS || assertIfEnabled(Longs.nonNegative(), srcOffset);
        assert SKIP_ASSERTIONS || assertIfEnabled(Longs.nonNegative(), destOffset);
        assert SKIP_ASSERTIONS || assertIfEnabled(Longs.nonNegative(), length);

        if (dest instanceof byte[]) {
            copyMemory(src, srcOffset, (byte[]) dest, Math.toIntExact(destOffset - ARRAY_BYTE_BASE_OFFSET), length);
        } else {
            copyMemoryLoop(src, ARRAY_BYTE_BASE_OFFSET + srcOffset, dest, destOffset, length);
        }
    }

    /**
>>>>>>> a3112a68
     * Copies memory from one byte array to another.
     *
     * @param src        source byte array.
     * @param srcOffset  offset of the source array from where to start copying.
     * @param dest       destination byte array.
     * @param destOffset offset of the destination array from where to place the copied memory.
     * @param length     the length of memory to copy.
     */
    public void copyMemory(byte[] src, int srcOffset, byte[] dest, int destOffset, int length) {
        assert SKIP_ASSERTIONS || nonNull(src);
        assert SKIP_ASSERTIONS || assertIfEnabled(Longs.nonNegative(), srcOffset);
        assert SKIP_ASSERTIONS || nonNull(dest);
        assert SKIP_ASSERTIONS || assertIfEnabled(Longs.nonNegative(), destOffset);
        assert SKIP_ASSERTIONS || assertIfEnabled(Longs.nonNegative(), length);
        final long offsetB = ARRAY_BYTE_BASE_OFFSET + srcOffset;
        final long offset2B = ARRAY_BYTE_BASE_OFFSET + destOffset;
        if (length < UNSAFE_COPY_THRESHOLD) {
            UNSAFE.copyMemory(src, offsetB, dest, offset2B, length);
        } else {
            copyMemory0(src, offsetB, dest, offset2B, length);
        }
    }

    /**
     * Copies memory from an object to a given memory address.
     *
     * @param src         source object.
     * @param srcOffset   offset of the source object from where to start copying.
     * @param destAddress destination memory address.
     * @param length      the length of memory to copy.
     */
    @Override
    public void copyMemory(@Nullable Object src, long srcOffset, long destAddress, int length) {
        copyMemoryObjectToAddress.apply(src, srcOffset, destAddress, length);
    }

    /**
     * Copies memory from one object to another.
     * If either {code o} or {code o2} are {code null}, {code offset} or {code offset2} are treated as
     * addresses. Instead of calling this with {code o == o2 == null}, use {@link #copyMemory(long, long, int)}
     *
     * @param src        source object.
     * @param srcOffset  offset of the source object from where to start copying.
     * @param dest       destination object.
     * @param destOffset offset of the destination object from where to place the copied memory.
     * @param length     the length of memory to copy.
     */
    @Override
    public void copyMemory(@Nullable Object src, long srcOffset, @Nullable Object dest, long destOffset, int length) {
        assert SKIP_ASSERTIONS || !(src == null && dest == null);
        assert SKIP_ASSERTIONS || assertIfEnabled(Longs.nonNegative(), srcOffset);
        assert SKIP_ASSERTIONS || assertIfEnabled(Longs.nonNegative(), destOffset);
        assert SKIP_ASSERTIONS || assertIfEnabled(Longs.nonNegative(), length);
        if (src instanceof byte[]) {
            if (dest instanceof byte[]) {
                copyMemory((byte[]) src, Math.toIntExact(srcOffset - Unsafe.ARRAY_BYTE_BASE_OFFSET), (byte[]) dest, Math.toIntExact(destOffset - ARRAY_BYTE_BASE_OFFSET), length);
            } else {
                copyMemoryLoop(src, ARRAY_BYTE_BASE_OFFSET + Math.toIntExact(srcOffset), dest, destOffset, length);
            }
        } else {
            if (src == null) {
                if (dest == null) {
                    copyMemory(srcOffset, destOffset, (long) length);
                } else {
                    copyMemory(srcOffset, dest, destOffset, length);
                }
            } else {
                if (dest == null) {
                    copyMemory(src, srcOffset, destOffset, length);
                } else {
                    copyMemoryLoop(src, srcOffset, dest, destOffset, length);
                }
            }
        }
    }

    private void copyMemoryLoop(Object src, long srcOffset, Object dest, long destOffset, int length) {
        assert SKIP_ASSERTIONS || assertIfEnabled(Longs.positive(), srcOffset);
        assert SKIP_ASSERTIONS || assertIfEnabled(Longs.positive(), destOffset);
        assert SKIP_ASSERTIONS || assertIfEnabled(Longs.nonNegative(), length);
        if (src == dest && srcOffset < destOffset) {
            backwardCopyMemoryLoop(src, srcOffset, dest, destOffset, length);
            return;
        }
        int i = 0;
        for (; i < length - 7; i += 8)
            MEMORY.writeLong(dest, destOffset + i, UNSAFE.getLong(src, srcOffset + i));
        if (i < length - 3) {
            UNSAFE.putInt(dest, destOffset + i, UNSAFE.getInt(src, srcOffset + i));
            i += 4;
        }
        for (; i < length; i++)
            MEMORY.writeByte(dest, destOffset + i, UNSAFE.getByte(src, srcOffset + i));
    }

    private void backwardCopyMemoryLoop(Object src, long srcOffset, Object dest, long destOffset, int length) {
        assert SKIP_ASSERTIONS || nonNull(src);
        assert SKIP_ASSERTIONS || assertIfEnabled(Longs.positive(), srcOffset);
        assert SKIP_ASSERTIONS || nonNull(dest);
        assert SKIP_ASSERTIONS || assertIfEnabled(Longs.positive(), destOffset);
        assert SKIP_ASSERTIONS || assertIfEnabled(Longs.nonNegative(), length);
        srcOffset += length;
        destOffset += length;
        int i = 0;
        for (; i < length - 7; i += 8)
            MEMORY.writeLong(dest, destOffset - 8 - i, UNSAFE.getLong(src, srcOffset - 8 - i));
        for (; i < length; i++) {
            MEMORY.writeByte(dest, destOffset - 1 - i, UNSAFE.getByte(src, srcOffset - 1 - i));
        }
    }

    /**
     * Copies memory from a given memory address to an object.
     *
     * @param srcAddress source memory address.
     * @param dest       destination object.
     * @param destOffset offset of the destination object from where to place the copied memory.
     * @param length     the length of memory to copy.
     */
    @Override
    public void copyMemory(long srcAddress, @Nullable Object dest, long destOffset, int length) {
        assert SKIP_ASSERTIONS || assertIfEnabled(Longs.positive(), srcAddress);
        assert SKIP_ASSERTIONS || assertIfEnabled(Longs.positive(), destOffset);
        assert SKIP_ASSERTIONS || assertIfEnabled(Longs.nonNegative(), length);
        long start = length > 128 << 10 ? System.nanoTime() : 0;
        copyMemoryLoop(null, srcAddress, dest, destOffset, length);
        if (length > 128 << 10) {
            long time = System.nanoTime() - start;
            if (time > 100_000)
                Jvm.perf().on(getClass(), "Took " + time / 1000 / 1e3 + " ms to copy " + length / 1024 + " KB");
        }
    }

    /**
     * Copies memory from one object to another object or memory address.
     * This is the fundamental method used by all copy operations in the class.
     *
     * @param src        source object.
     * @param srcOffset  offset of the source object from where to start copying.
     * @param dest       destination object.
     * @param destOffset offset of the destination object from where to place the copied memory.
     * @param length     the length of memory to copy.
     */
    void copyMemory0(@Nullable Object src, long srcOffset, @Nullable Object dest, long destOffset, long length) {
        assert SKIP_ASSERTIONS || assertIfEnabled(Longs.positive(), srcOffset);
        assert SKIP_ASSERTIONS || assertIfEnabled(Longs.positive(), destOffset);
        assert SKIP_ASSERTIONS || assertIfEnabled(Longs.nonNegative(), length);
        // use a loop to ensure there is a safe point every so often.
        while (length > 0) {
            long size = Math.min(length, UNSAFE_COPY_THRESHOLD);
            UNSAFE.copyMemory(src, srcOffset, dest, destOffset, size);
            length -= size;
            srcOffset += size;
            destOffset += size;
        }
    }

    /**
     * Calculates the stop bit length of an integer value.
     * The stop bit length is defined as the number of 7-bit groups needed to represent the given integer.
     * The calculation depends on the value of the integer. If it's negative, it will be {@code 1 + stopBitLength(~i)}.
     *
     * @param i the integer value to calculate its stop bit length.
     * @return the stop bit length of the provided integer.
     */
    @Override
    public int stopBitLength(int i) {
        // common case
        if ((i & ~0x7f) == 0)
            return 1;
        return stopBitLength0(i);
    }

    /**
     * Helper method to calculate the stop bit length of an integer value.
     * This method is used for all values that can't be resolved in a single step.
     *
     * @param i the integer value to calculate its stop bit length.
     * @return the stop bit length of the provided integer.
     */
    private int stopBitLength0(int i) {
        if (i < 0)
            return 1 + stopBitLength(~i);
        return (32 + 6 - Integer.numberOfLeadingZeros(i)) / 7;
    }

    /**
     * Calculates the stop bit length of a long integer value.
     * The stop bit length is defined as the number of 7-bit groups needed to represent the given long integer.
     * The calculation depends on the value of the long integer. If it's negative, {@code 1 + stopBitLength(~i)}.
     *
     * @param l the long integer value to calculate its stop bit length.
     * @return the stop bit length of the provided long integer.
     */
    @Override
    public int stopBitLength(long l) {
        // common case
        if ((l & ~0x7fL) == 0)
            return 1;
        return stopBitLength0(l);
    }

    /**
     * Helper method to calculate the stop bit length of a long integer value.
     * This method is used for all values that can't be resolved in a single step.
     *
     * @param l the long integer value to calculate its stop bit length.
     * @return the stop bit length of the provided long integer.
     */
    private int stopBitLength0(long l) {
        if (l < 0)
            return 1 + stopBitLength(~l);
        return (64 + 6 - Long.numberOfLeadingZeros(l)) / 7;
    }

    /**
     * Reads a portion of the given byte array starting from a given offset for a specified length.
     * Length determines the number of bytes to be read and also the interpretation of the read value (byte, short, int, or long).
     * If length is not a standard size (1, 2, 4, or 8), a combination of reads will be performed.
     *
     * @param bytes  the byte array to read from.
     * @param offset the offset from which to start reading.
     * @param length the number of bytes to read.
     * @return the value read as a long.
     */
    @Override
    public long partialRead(byte[] bytes, int offset, int length) {
        assert SKIP_ASSERTIONS || nonNull(bytes);
        assert SKIP_ASSERTIONS || assertIfEnabled(Ints.betweenZeroAndReserving(), offset, bytes.length, length);
        switch (length) {
            case 8:
                return UNSAFE.getLong(bytes, ARRAY_BYTE_BASE_OFFSET + offset);
            case 4:
                return UNSAFE.getInt(bytes, ARRAY_BYTE_BASE_OFFSET + offset) & 0xFFFF_FFFFL;
            case 2:
                return UNSAFE.getShort(bytes, ARRAY_BYTE_BASE_OFFSET + offset) & 0xFFFF;
            case 1:
                return bytes[offset] & 0xFF;
            case 0:
                return 0;
            default:
                // Do nothing here, instead continue below
        }
        long value = 0;
        offset += length;
        if ((length & 4) != 0) {
            offset -= 4;
            value = UNSAFE.getInt(bytes, ARRAY_BYTE_BASE_OFFSET + offset) & 0xFFFF_FFFFL;
        }
        if ((length & 2) != 0) {
            value <<= 16;
            offset -= 2;
            int s = UNSAFE.getShort(bytes, ARRAY_BYTE_BASE_OFFSET + offset) & 0xFFFF;
            value |= s;
        }
        if ((length & 1) != 0) {
            offset -= 1;
            value <<= 8;
            int b = bytes[offset] & 0xFF;
            value |= b;
        }
        return value;
    }

    /**
     * Reads a portion of memory from a given address for a specified length.
     * Length determines the number of bytes to be read and also the interpretation of the read value (byte, short, int, or long).
     * If length is not a standard size (1, 2, 4, or 8), a combination of reads will be performed.
     *
     * @param addr   the address from which to read.
     * @param length the number of bytes to read.
     * @return the value read as a long.
     */
    @Override
    public long partialRead(long addr, int length) {
        assert SKIP_ASSERTIONS || assertIfEnabled(Longs.positive(), addr);
        assert SKIP_ASSERTIONS || assertIfEnabled(Ints.nonNegative(), length);
        switch (length) {
            case 8:
                return UNSAFE.getLong(addr);
            case 4:
                return UNSAFE.getInt(addr) & 0xFFFF_FFFFL;
            case 2:
                return UNSAFE.getShort(addr) & 0xFFFF;
            case 1:
                return UNSAFE.getByte(addr) & 0xFF;
            case 0:
                return 0;
            default:
                // Do nothing here, instead continue below
        }
        long value = 0;
        addr += length;
        if ((length & 4) != 0) {
            addr -= 4;
            value = UNSAFE.getInt(addr) & 0xFFFF_FFFFL;
        }
        if ((length & 2) != 0) {
            value <<= 16;
            addr -= 2;
            int s = UNSAFE.getShort(addr) & 0xFFFF;
            value |= s;
        }
        if ((length & 1) != 0) {
            value <<= 8;
            addr--;
            int b = UNSAFE.getByte(addr) & 0xFF;
            value |= b;
        }
        return value;
    }

    /**
     * Writes a long value to a portion of the given byte array starting from a given offset for a specified length.
     * Length determines the number of bytes to be written and also the interpretation of the value to be written (byte, short, int, or long).
     * If length is not a standard size (1, 2, 4, or 8), a combination of writes will be performed.
     *
     * @param bytes  the byte array to write to.
     * @param offset the offset from which to start writing.
     * @param value  the value to be written.
     * @param length the number of bytes to write.
     */
    @Override
    public void partialWrite(byte[] bytes, int offset, long value, int length) {
        assert SKIP_ASSERTIONS || nonNull(bytes);
        assert SKIP_ASSERTIONS || assertIfEnabled(Ints.nonNegative(), offset);
        assert SKIP_ASSERTIONS || assertIfEnabled(Ints.nonNegative(), length);
        switch (length) {
            case 8:
                UNSAFE.putLong(bytes, ARRAY_BYTE_BASE_OFFSET + offset, value);
                return;
            case 4:
                UNSAFE.putInt(bytes, ARRAY_BYTE_BASE_OFFSET + offset, (int) value);
                return;
            case 2:
                UNSAFE.putShort(bytes, ARRAY_BYTE_BASE_OFFSET + offset, (short) value);
                return;
            case 1:
                UNSAFE.putByte(bytes, ARRAY_BYTE_BASE_OFFSET + offset, (byte) value);
                return;
            case 0:
                return;
            default:
                // Do nothing here, instead continue below
        }
        if ((length & 1) != 0) {
            UNSAFE.putByte(bytes, ARRAY_BYTE_BASE_OFFSET + offset, (byte) value);
            offset += 1;
            value >>>= 8;
        }
        if ((length & 2) != 0) {
            UNSAFE.putShort(bytes, ARRAY_BYTE_BASE_OFFSET + offset, (short) value);
            offset += 2;
            value >>>= 16;
        }
        if ((length & 4) != 0) {
            UNSAFE.putInt(bytes, ARRAY_BYTE_BASE_OFFSET + offset, (int) value);
        }
    }

    /**
     * Writes a long value to a portion of memory at a given address for a specified length.
     * Length determines the number of bytes to be written and also the interpretation of the value to be written (byte, short, int, or long).
     * If length is not a standard size (1, 2, 4, or 8), a combination of writes will be performed.
     *
     * @param addr   the address to write to.
     * @param value  the value to be written.
     * @param length the number of bytes to write.
     */
    @Override
    public void partialWrite(long addr, long value, int length) {
        assert SKIP_ASSERTIONS || assertIfEnabled(Longs.positive(), addr);
        assert SKIP_ASSERTIONS || assertIfEnabled(Ints.nonNegative(), length);
        switch (length) {
            case 8:
                UNSAFE.putLong(addr, value);
                return;
            case 4:
                UNSAFE.putInt(addr, (int) value);
                return;
            case 2:
                UNSAFE.putShort(addr, (short) value);
                return;
            case 1:
                UNSAFE.putByte(addr, (byte) value);
                return;
            case 0:
                return;
            default:
                // Do nothing here, instead continue below
        }
        if ((length & 1) != 0) {
            UNSAFE.putByte(addr, (byte) value);
            addr += 1;
            value >>>= 8;
        }
        if ((length & 2) != 0) {
            UNSAFE.putShort(addr, (short) value);
            addr += 2;
            value >>>= 16;
        }
        if ((length & 4) != 0) {
            UNSAFE.putInt(addr, (int) value);
        }
    }

    /**
     * Checks if a range of bytes in the provided byte array contains only 7-bit ASCII characters.
     *
     * @param bytes  the byte array to check.
     * @param offset the starting index of the range to check.
     * @param length the number of bytes to check.
     * @return true if all bytes in the range are 7-bit ASCII characters, false otherwise.
     */
    @Override
    public boolean is7Bit(byte[] bytes, int offset, int length) {
        assert SKIP_ASSERTIONS || nonNull(bytes);
        assert SKIP_ASSERTIONS || assertIfEnabled(Ints.nonNegative(), offset);
        assert SKIP_ASSERTIONS || assertIfEnabled(Ints.nonNegative(), length);
        final long offset2 = offset + ARRAY_BYTE_BASE_OFFSET;
        int i = 0;
        for (; i < length - 7; i += 8)
            if ((UnsafeMemory.UNSAFE.getLong(bytes, offset2 + i) & 0x8080808080808080L) != 0)
                return false;

        if (i < length - 3) {
            if ((UnsafeMemory.UNSAFE.getInt(bytes, offset2 + i) & 0x80808080) != 0)
                return false;
            i += 4;
        }
        if (i < length - 1) {
            if ((UnsafeMemory.UNSAFE.getShort(bytes, offset2 + i) & 0x8080) != 0)
                return false;
            i += 2;
        }

        if (i < length)
            return UnsafeMemory.UNSAFE.getByte(bytes, offset2 + i) >= 0;
        return true;
    }

    /**
     * Checks if a range of characters in the provided character array contains only 7-bit ASCII characters.
     *
     * @param chars  the character array to check.
     * @param offset the starting index of the range to check.
     * @param length the number of characters to check.
     * @return true if all characters in the range are 7-bit ASCII characters, false otherwise.
     */
    @Override
    public boolean is7Bit(char[] chars, int offset, int length) {
        assert SKIP_ASSERTIONS || nonNull(chars);
        assert SKIP_ASSERTIONS || assertIfEnabled(Ints.nonNegative(), offset);
        assert SKIP_ASSERTIONS || assertIfEnabled(Ints.nonNegative(), length);
        final long offset2 = offset * 2L + ARRAY_CHAR_BASE_OFFSET;
        int i = 0;
        for (; i < length - 3; i += 4)
            if ((UnsafeMemory.UNSAFE.getLong(chars, offset2 + i + i) & 0xFF80FF80FF80FF80L) != 0)
                return false;
        if (i < length - 1) {
            if ((UnsafeMemory.UNSAFE.getInt(chars, offset2 + i + i) & 0xFF80FF80) != 0)
                return false;
            i += 2;
        }
        if (i < length)
            return (UnsafeMemory.UNSAFE.getChar(chars, offset2 + i + i) & 0xFF80) == 0;
        return true;
    }

    /**
     * Checks if a range of bytes in the memory starting from the provided address contains only 7-bit ASCII characters.
     *
     * @param address the starting address of the range to check.
     * @param length  the number of bytes to check.
     * @return true if all bytes in the range are 7-bit ASCII characters, false otherwise.
     */
    @Override
    public boolean is7Bit(long address, int length) {
        assert SKIP_ASSERTIONS || address != 0;
        assert SKIP_ASSERTIONS || assertIfEnabled(Ints.nonNegative(), length);
        int i = 0;
        for (; i < length - 7; i += 8)
            if ((UnsafeMemory.UNSAFE.getLong(address + i) & 0x8080808080808080L) != 0)
                return false;
        if (i < length - 3) {
            if ((UnsafeMemory.UNSAFE.getInt(address + i) & 0x80808080) != 0)
                return false;
            i += 4;
        }
        if (i < length - 1) {
            if ((UnsafeMemory.UNSAFE.getShort(address + i) & 0x8080) != 0)
                return false;
            i += 2;
        }
        if (i < length)
            return UnsafeMemory.UNSAFE.getByte(address + i) >= 0;
        return true;
    }

    /**
     * Writes a long value to the memory location specified by the address, in a way that is
     * guaranteed to be ordered with respect to other memory operations.
     *
     * @param address the memory address to write to.
     * @param i       the long value to write.
     */
    @Override
    public void writeOrderedLong(long address, long i) {
        assert SKIP_ASSERTIONS || address != 0;
        UNSAFE.putOrderedLong(null, address, i);
    }

    /**
     * Writes a long value to the field of the specified object at the given offset, in a way that is
     * guaranteed to be ordered with respect to other memory operations.
     *
     * @param object the object whose field to write to.
     * @param offset the offset of the field.
     * @param i      the long value to write.
     */
    @Override
    public void writeOrderedLong(Object object, long offset, long i) {
        assert SKIP_ASSERTIONS || assertIfEnabled(Longs.positive(), offset);
        UNSAFE.putOrderedLong(object, offset, i);
    }

    /**
     * Performs an atomic compare-and-set operation on an integer value at the specified memory address.
     * If the current value equals the expected value, it is set to the new value.
     *
     * @param address  the memory address.
     * @param offset   the offset of the integer value.
     * @param expected the expected integer value.
     * @param value    the new integer value.
     * @throws IllegalStateException if the current value does not equal the expected value.
     */
    @Override
    public void testAndSetInt(long address, long offset, int expected, int value) throws IllegalStateException {
        assert (address & 63) <= 64 - 4;
        assert SKIP_ASSERTIONS || address != 0;
        assert SKIP_ASSERTIONS || assertIfEnabled(Longs.nonNegative(), offset);
        if (UNSAFE.compareAndSwapInt(null, address, expected, value))
            return;
        int actual = UNSAFE.getIntVolatile(null, address);
        throw new IllegalStateException(CANNOT_CHANGE_AT + offset + EXPECTED + expected + WAS + actual);
    }

    /**
     * Performs an atomic compare-and-set operation on an integer field of the specified object.
     * If the current value equals the expected value, it is set to the new value.
     *
     * @param object   the object whose field to operate on.
     * @param offset   the offset of the field.
     * @param expected the expected integer value.
     * @param value    the new integer value.
     * @throws IllegalStateException if the current value does not equal the expected value.
     */
    @Override
    public void testAndSetInt(Object object, long offset, int expected, int value) throws IllegalStateException {
        assert SKIP_ASSERTIONS || nonNull(object);
        assert SKIP_ASSERTIONS || assertIfEnabled(Longs.positive(), offset);
        if (UNSAFE.compareAndSwapInt(object, offset, expected, value))
            return;
        int actual = UNSAFE.getIntVolatile(object, offset);
        throw new IllegalStateException("Cannot change " + object.getClass().getSimpleName() + " at " + offset + EXPECTED + expected + WAS + actual);
    }

    /**
     * Performs an atomic compare-and-swap operation on an integer value at the specified memory address.
     * If the current value equals the expected value, it is set to the new value and true is returned.
     *
     * @param address  the memory address.
     * @param expected the expected integer value.
     * @param value    the new integer value.
     * @return true if the operation was successful, false otherwise.
     * @throws MisAlignedAssertionError if the address is not correctly aligned.
     */
    @Override
    public boolean compareAndSwapInt(long address, int expected, int value) throws MisAlignedAssertionError {
        assert (address & 63) <= 64 - 4;
        assert SKIP_ASSERTIONS || address != 0;
        return UNSAFE.compareAndSwapInt(null, address, expected, value);
    }

    /**
     * Performs an atomic compare-and-swap operation on an integer field of the specified object.
     * If the current value equals the expected value, it is set to the new value and true is returned.
     *
     * @param object   the object whose field to operate on.
     * @param offset   the offset of the field.
     * @param expected the expected integer value.
     * @param value    the new integer value.
     * @return true if the operation was successful, false otherwise.
     * @throws MisAlignedAssertionError if the offset is not correctly aligned.
     */
    @Override
    public boolean compareAndSwapInt(Object object, long offset, int expected, int value) throws MisAlignedAssertionError {
        assert (offset & 63) <= 64 - 4;
        assert SKIP_ASSERTIONS || assertIfEnabled(Longs.positive(), offset);
        return UNSAFE.compareAndSwapInt(object, offset, expected, value);
    }

    /**
     * Performs an atomic compare-and-swap operation on a long value at the specified memory address.
     * If the current value equals the expected value, it is set to the new value and true is returned.
     *
     * @param address  the memory address.
     * @param expected the expected long value.
     * @param value    the new long value.
     * @return true if the operation was successful, false otherwise.
     * @throws MisAlignedAssertionError if the address is not correctly aligned.
     */
    @Override
    public boolean compareAndSwapLong(long address, long expected, long value) throws MisAlignedAssertionError {
        if (!safeAlignedLong(address))
            throw new MisAlignedAssertionError();
        assert SKIP_ASSERTIONS || address != 0;
        return UNSAFE.compareAndSwapLong(null, address, expected, value);
    }

    /**
     * Performs an atomic compare-and-swap operation on a long field of the specified object.
     * If the current value equals the expected value, it is set to the new value and true is returned.
     *
     * @param object   the object whose field to operate on.
     * @param offset   the offset of the field.
     * @param expected the expected long value.
     * @param value    the new long value.
     * @return true if the operation was successful, false otherwise.
     * @throws MisAlignedAssertionError if the offset is not correctly aligned.
     */
    @Override
    public boolean compareAndSwapLong(Object object, long offset, long expected, long value) throws MisAlignedAssertionError {
        assert SKIP_ASSERTIONS || (object == null || assertIfEnabled(Longs.positive(), offset));
        return UNSAFE.compareAndSwapLong(object, offset, expected, value);
    }

    /**
     * Performs an atomic get-and-set operation on an integer value at the specified memory address.
     * The method sets the field to the given value and returns the old value.
     *
     * @param address the memory address.
     * @param value   the new integer value.
     * @return the old integer value.
     * @throws MisAlignedAssertionError if the address is not correctly aligned.
     */
    @Override
    public int getAndSetInt(long address, int value) throws MisAlignedAssertionError {
        assert (address & 63) <= 64 - 4;
        assert SKIP_ASSERTIONS || address != 0;
        return UNSAFE.getAndSetInt(null, address, value);
    }

    /**
     * Performs an atomic get-and-set operation on an integer field of the specified object.
     * The method sets the field to the given value and returns the old value.
     *
     * @param object the object whose field to operate on.
     * @param offset the offset of the field.
     * @param value  the new integer value.
     * @return the old integer value.
     * @throws MisAlignedAssertionError if the offset is not correctly aligned.
     */
    @Override
    public int getAndSetInt(Object object, long offset, int value) throws MisAlignedAssertionError {
        assert (offset & 63) <= 64 - 4;
        assert SKIP_ASSERTIONS || assertIfEnabled(Longs.positive(), offset);
        return UNSAFE.getAndSetInt(object, offset, value);
    }

    /**
     * Returns the memory page size.
     *
     * @return the memory page size.
     */
    @Override
    public int pageSize() {
        return UNSAFE.pageSize();
    }

    /**
     * Reads a byte value in a volatile manner from the specified memory address.
     *
     * @param address the memory address.
     * @return the byte value read from the address.
     */
    @Override
    public byte readVolatileByte(long address) {
        assert SKIP_ASSERTIONS || address != 0;
        return UNSAFE.getByteVolatile(null, address);
    }

    /**
     * Reads a byte value in a volatile manner from the specified object at the given offset.
     *
     * @param object the object from which to read.
     * @param offset the offset from which to read.
     * @return the byte value read from the object at the offset.
     */
    @Override
    public byte readVolatileByte(Object object, long offset) {
        assert SKIP_ASSERTIONS || assertIfEnabled(Longs.positive(), offset);
        return UNSAFE.getByteVolatile(object, offset);
    }

    /**
     * Reads a short value in a volatile manner from the specified memory address.
     *
     * @param address the memory address.
     * @return the short value read from the address.
     * @implNote This method currently does not support a short split across cache lines.
     */
    @Override
    public short readVolatileShort(long address) {
        assert SKIP_ASSERTIONS || address != 0;
        // TODO add support for a short split across cache lines.
        return UNSAFE.getShortVolatile(null, address);
    }

    /**
     * Reads a short value in a volatile manner from the specified object at the given offset.
     *
     * @param object the object from which to read.
     * @param offset the offset from which to read.
     * @return the short value read from the object at the offset.
     */
    @Override
    public short readVolatileShort(Object object, long offset) {
        assert SKIP_ASSERTIONS || assertIfEnabled(Longs.positive(), offset);
        return UNSAFE.getShortVolatile(object, offset);
    }

    /**
     * Reads an integer value in a volatile manner from the specified memory address.
     * If the address is correctly aligned, this method attempts to read the integer value twice
     * to ensure that it has been loaded correctly from main memory.
     *
     * @param address the memory address.
     * @return the integer value read from the address.
     */
    @Override
    public int readVolatileInt(long address) {
        assert SKIP_ASSERTIONS || address != 0;
        int value = UNSAFE.getIntVolatile(null, address);
        if ((address & 63) <= 60) {
            if (value == 0)
                value = UNSAFE.getIntVolatile(null, address);
            return value;
        }
        return retryReadVolatileInt(address, value);
    }

    /**
     * Reads an integer value in a volatile manner from the specified object at the given offset.
     *
     * @param object the object from which to read.
     * @param offset the offset from which to read.
     * @return the integer value read from the object at the offset.
     */
    @Override
    public int readVolatileInt(Object object, long offset) {
        assert SKIP_ASSERTIONS || assertIfEnabled(Longs.positive(), offset);
        return UNSAFE.getIntVolatile(object, offset);
    }

    /**
     * Reads a float value in a volatile manner from the specified memory address.
     *
     * @param address the memory address.
     * @return the float value read from the address.
     * @implNote This method currently does not support a float split across cache lines.
     */
    @Override
    public float readVolatileFloat(long address) {
        assert SKIP_ASSERTIONS || address != 0;
        // TODO add support for a float split across cache lines.
        return UNSAFE.getFloatVolatile(null, address);
    }

    /**
     * Reads a float value in a volatile manner from the specified object at the given offset.
     *
     * @param object the object from which to read.
     * @param offset the offset from which to read.
     * @return the float value read from the object at the offset.
     */
    @Override
    public float readVolatileFloat(Object object, long offset) {
        assert SKIP_ASSERTIONS || assertIfEnabled(Longs.positive(), offset);
        return UNSAFE.getFloatVolatile(object, offset);
    }

    /**
     * Reads a long value in a volatile manner from the specified memory address.
     * If the address is correctly aligned, this method attempts to read the long value twice
     * to ensure that it has been loaded correctly from main memory.
     *
     * @param address the memory address.
     * @return the long value read from the address.
     */
    @Override
    public long readVolatileLong(long address) {
        assert SKIP_ASSERTIONS || address != 0;
        long value = UNSAFE.getLongVolatile(null, address);
        if ((address & 63) <= 64 - 8) {
            return value;
        }
        return retryReadVolatileLong(address, value);
    }

    /**
     * Reads a long value in a volatile manner from the specified object at the given offset.
     *
     * @param object the object from which to read.
     * @param offset the offset from which to read.
     * @return the long value read from the object at the offset.
     */
    @Override
    public long readVolatileLong(Object object, long offset) {
        assert SKIP_ASSERTIONS || assertIfEnabled(Longs.positive(), offset);
        return UNSAFE.getLongVolatile(object, offset);
    }

    /**
     * Reads a double value in a volatile manner from the specified memory address.
     *
     * @param address the memory address.
     * @return the double value read from the address.
     * @implNote This method currently does not support a double split across cache lines.
     */
    @Override
    public double readVolatileDouble(long address) {
        assert SKIP_ASSERTIONS || address != 0;
        // TODO add support for a double split across cache lines.
        return UNSAFE.getDoubleVolatile(null, address);
    }

    /**
     * Reads a double value in a volatile manner from the specified object at the given offset.
     *
     * @param object the object from which to read.
     * @param offset the offset from which to read.
     * @return the double value read from the object at the offset.
     */
    @Override
    public double readVolatileDouble(Object object, long offset) {
        assert SKIP_ASSERTIONS || assertIfEnabled(Longs.positive(), offset);
        return UNSAFE.getDoubleVolatile(object, offset);
    }

    /**
     * Writes a byte value in a volatile manner to the specified memory address.
     *
     * @param address the memory address.
     * @param b       the byte value to write.
     */
    @Override
    public void writeVolatileByte(long address, byte b) {
        assert SKIP_ASSERTIONS || address != 0;
        UNSAFE.putByteVolatile(null, address, b);
    }

    /**
     * Writes a byte value in a volatile manner to the specified object at the given offset.
     *
     * @param object the object to which to write.
     * @param offset the offset at which to write.
     * @param b      the byte value to write.
     */
    @Override
    public void writeVolatileByte(Object object, long offset, byte b) {
        assert SKIP_ASSERTIONS || assertIfEnabled(Longs.positive(), offset);
        UNSAFE.putByteVolatile(object, offset, b);
    }

    /**
     * Writes a short value in a volatile manner to the specified memory address.
     *
     * @param address the memory address.
     * @param i16     the short value to write.
     */
    @Override
    public void writeVolatileShort(long address, short i16) {
        assert SKIP_ASSERTIONS || address != 0;
        UNSAFE.putShortVolatile(null, address, i16);
    }

    /**
     * Writes a short value in a volatile manner to the specified object at the given offset.
     *
     * @param object the object to which to write.
     * @param offset the offset at which to write.
     * @param i16    the short value to write.
     */
    @Override
    public void writeVolatileShort(Object object, long offset, short i16) {
        assert SKIP_ASSERTIONS || assertIfEnabled(Longs.positive(), offset);
        UNSAFE.putShortVolatile(object, offset, i16);
    }

    /**
     * Writes an integer value in a volatile manner to the specified memory address.
     *
     * @param address the memory address.
     * @param i32     the integer value to write.
     */
    @Override
    public void writeVolatileInt(long address, int i32) {
        assert SKIP_ASSERTIONS || address != 0;
        UNSAFE.putIntVolatile(null, address, i32);
    }

    /**
     * Writes an integer value in a volatile manner to the specified object at the given offset.
     *
     * @param object the object to which to write.
     * @param offset the offset at which to write.
     * @param i32    the integer value to write.
     */
    @Override
    public void writeVolatileInt(Object object, long offset, int i32) {
        assert SKIP_ASSERTIONS || assertIfEnabled(Longs.positive(), offset);
        UNSAFE.putIntVolatile(object, offset, i32);
    }

    /**
     * Writes a float value in a volatile manner to the specified memory address.
     *
     * @param address the memory address.
     * @param f       the float value to write.
     */
    @Override
    public void writeVolatileFloat(long address, float f) {
        assert SKIP_ASSERTIONS || address != 0;
        UNSAFE.putFloatVolatile(null, address, f);
    }

    /**
     * Writes a float value in a volatile manner to the specified object at the given offset.
     *
     * @param object the object to which to write.
     * @param offset the offset at which to write.
     * @param f      the float value to write.
     */
    @Override
    public void writeVolatileFloat(Object object, long offset, float f) {
        assert SKIP_ASSERTIONS || assertIfEnabled(Longs.positive(), offset);
        UNSAFE.putFloatVolatile(object, offset, f);
    }

    /**
     * Writes a long value in a volatile manner to the specified memory address.
     *
     * @param address the memory address.
     * @param i64     the long value to write.
     */
    @Override
    public void writeVolatileLong(long address, long i64) {
        assert SKIP_ASSERTIONS || address != 0;
        UNSAFE.putLongVolatile(null, address, i64);
    }

    /**
     * Writes a long value in a volatile manner to the specified object at the given offset.
     *
     * @param object the object to which to write.
     * @param offset the offset at which to write.
     * @param i64    the long value to write.
     */
    @Override
    public void writeVolatileLong(Object object, long offset, long i64) {
        assert SKIP_ASSERTIONS || assertIfEnabled(Longs.positive(), offset);
        UNSAFE.putLongVolatile(object, offset, i64);
    }

    /**
     * Writes a double value in a volatile manner to the specified memory address.
     *
     * @param address the memory address.
     * @param d       the double value to write.
     */
    @Override
    public void writeVolatileDouble(long address, double d) {
        assert SKIP_ASSERTIONS || address != 0;
        UNSAFE.putDoubleVolatile(null, address, d);
    }

    /**
     * Writes a double value in a volatile manner to the specified object at the given offset.
     *
     * @param object the object to which to write.
     * @param offset the offset at which to write.
     * @param d      the double value to write.
     */
    @Override
    public void writeVolatileDouble(Object object, long offset, double d) {
        assert SKIP_ASSERTIONS || assertIfEnabled(Longs.positive(), offset);
        UNSAFE.putDoubleVolatile(object, offset, d);
    }

    /**
     * Atomically adds the given increment to an integer value at the specified memory address.
     *
     * @param address   the memory address.
     * @param increment the value to add.
     * @return the updated value.
     * @throws MisAlignedAssertionError if address is not properly aligned.
     */
    @Override
    public int addInt(long address, int increment) throws MisAlignedAssertionError {
        assert SKIP_ASSERTIONS || address != 0;
        return UNSAFE.getAndAddInt(null, address, increment) + increment;
    }

    /**
     * Atomically adds the given increment to an integer value at the specified offset in the given object.
     *
     * @param object    the object to which to add the value.
     * @param offset    the offset at which to add the value.
     * @param increment the value to add.
     * @return the updated value.
     */
    @Override
    public int addInt(Object object, long offset, int increment) {
        assert SKIP_ASSERTIONS || assertIfEnabled(Longs.positive(), offset);
        return UNSAFE.getAndAddInt(object, offset, increment) + increment;
    }

    /**
     * Atomically adds the given increment to a long value at the specified memory address.
     *
     * @param address   the memory address.
     * @param increment the value to add.
     * @return the updated value.
     * @throws MisAlignedAssertionError if address is not properly aligned.
     */
    @Override
    public long addLong(long address, long increment) throws MisAlignedAssertionError {
        assert SKIP_ASSERTIONS || address != 0;
//        assert (address & 0x7) == 0;
        return UNSAFE.getAndAddLong(null, address, increment) + increment;
    }

    /**
     * Atomically adds the given increment to a long value at the specified offset in the given object.
     *
     * @param object    the object to which to add the value.
     * @param offset    the offset at which to add the value.
     * @param increment the value to add.
     * @return the updated value.
     * @throws MisAlignedAssertionError if offset is not properly aligned.
     */
    @Override
    public long addLong(Object object, long offset, long increment) throws MisAlignedAssertionError {
        assert SKIP_ASSERTIONS || assertIfEnabled(Longs.positive(), offset);
//        assert (offset & 0x7) == 0;
        return UNSAFE.getAndAddLong(object, offset, increment) + increment;
    }

    /**
     * Copies an 8-bit representation of the specified substring of the given string into memory at the specified address.
     *
     * @param s      the source string.
     * @param start  the beginning index, inclusive.
     * @param length the number of characters to be copied.
     * @param addr   the target memory address.
     */
    public void copy8bit(String s, int start, int length, long addr) {
        assert SKIP_ASSERTIONS || assertIfEnabled(Ints.nonNegative(), start);
        assert SKIP_ASSERTIONS || assertIfEnabled(Ints.nonNegative(), length);
        assert addr != 0;
        if (CachedReflection.STRING_VALUE_OFFSET == 0) {
            copy8BitJava9(s, start, length, addr);
            return;
        }
        char[] chars = (char[]) UNSAFE.getObject(s, CachedReflection.STRING_VALUE_OFFSET);
        for (int i = 0; i < length; i++)
            UNSAFE.putByte(addr + i, (byte) chars[start + i]);
    }

    /**
     * Private helper method to copy an 8-bit representation of the specified substring of the given string into
     * memory at the specified address for Java 9 and later versions.
     *
     * @param s      the source string.
     * @param start  the beginning index, inclusive.
     * @param length the number of characters to be copied.
     * @param addr   the target memory address.
     */
    private void copy8BitJava9(String s, int start, int length, long addr) {
        for (int i = 0; i < length; i++)
            UNSAFE.putByte(addr + i, (byte) s.charAt(start + i));
    }

    /**
     * Writes an 8-bit representation of the specified substring of the given string to the specified offset in the given object.
     *
     * @param s      the source string.
     * @param start  the beginning index, inclusive.
     * @param object the target object.
     * @param offset the offset within the object.
     * @param length the number of characters to be copied.
     */
    public void write8bit(String s, int start, Object object, long offset, int length) {
        if (CachedReflection.STRING_VALUE_OFFSET == 0) {
            write8bitJava9(s, start, object, offset, length);
            return;
        }
        char[] chars = (char[]) UNSAFE.getObject(s, CachedReflection.STRING_VALUE_OFFSET);
        for (int i = 0; i < length; i++)
            UNSAFE.putByte(object, offset + i, (byte) chars[start + i]);
    }

    /**
     * Private helper method to write an 8-bit representation of the specified substring of the given string to
     * the specified offset in the given object for Java 9 and later versions.
     *
     * @param s      the source string.
     * @param start  the beginning index, inclusive.
     * @param object the target object.
     * @param offset the offset within the object.
     * @param length the number of characters to be copied.
     */
    private void write8bitJava9(String s, int start, Object object, long offset, int length) {
        for (int i = 0; i < length; i++)
            UNSAFE.putByte(object, offset + i, (byte) s.charAt(start + i));
    }

    /**
     * Compares the substring of the given string with the string represented in the memory at the specified address.
     *
     * @param addr   the memory address of the source string.
     * @param s      the target string.
     * @param length the number of characters to be compared.
     * @return true if strings are equal, false otherwise.
     */
    public boolean isEqual(long addr, String s, int length) {
        if (CachedReflection.STRING_VALUE_OFFSET == 0) {
            return isEqualJava9(addr, s, length);
        }
        char[] chars = (char[]) UNSAFE.getObject(s, CachedReflection.STRING_VALUE_OFFSET);
        for (int i = 0; i < length; i++)
            if (UNSAFE.getByte(addr + i) != chars[i])
                return false;
        return true;
    }

    /**
     * Private helper method to compare the substring of the given string with the string represented in
     * the memory at the specified address for Java 9 and later versions.
     *
     * @param addr   the memory address of the source string.
     * @param s      the target string.
     * @param length the number of characters to be compared.
     * @return true if strings are equal, false otherwise.
     */
    private boolean isEqualJava9(long addr, String s, int length) {
        for (int i = 0; i < length; i++)
            if (UNSAFE.getByte(addr + i) != s.charAt(i))
                return false;
        return true;
    }

    /**
     * Checks if the given address is safely aligned for an int operation.
     *
     * @param addr the address to check.
     * @return true if address is safely aligned, false otherwise.
     */
    @Override
    public boolean safeAlignedInt(long addr) {
        // This will return true for all address values except 4 preceding steps before a cache-line.
        return (addr & 63) <= 60;
    }

    /**
     * Checks if the given address is safely aligned for a long operation.
     *
     * @param addr the address to check.
     * @return true if address is safely aligned, false otherwise.
     */
    @Override
    public boolean safeAlignedLong(long addr) {
        // This will return true for all address values except 8 preceding steps before a cache-line.
        return (addr & 63) <= 56;
    }

    /**
     * Returns the array base offset for the given type.
     *
     * @param type the class representing the array type.
     * @return the array base offset for the given type.
     */
    @Override
    public int arrayBaseOffset(Class<?> type) {
        return UNSAFE.arrayBaseOffset(type);
    }

    /**
     * Returns the offset of the field represented by the given Field object.
     *
     * @param field the field object.
     * @return the offset of the field.
     */
    @Override
    public long objectFieldOffset(Field field) {
        return UNSAFE.objectFieldOffset(field);
    }

    /**
     * Returns the address of the ByteBuffer's backing data.
     *
     * @param bb the ByteBuffer.
     * @return the address of the ByteBuffer's backing data.
     */
    @Override
    public long address(ByteBuffer bb) {
        return DirectBufferUtil.addressOrThrow(bb);
    }

    private interface ObjectToAddress {
        void apply(Object src, long srcOffset, long dest, int length);
    }

    // https://github.com/OpenHFT/OpenHFT/issues/23

    static final class CachedReflection {

        private static final long STRING_VALUE_OFFSET;

        static {
            long offset = 0;
            try {
                if (!Jvm.isJava9Plus()) {
                    final Field valueField = String.class.getDeclaredField("value");
                    offset = UNSAFE.objectFieldOffset(valueField);
                }
            } catch (NoSuchFieldException e) {
                offset = 0;
            }
            STRING_VALUE_OFFSET = offset;
        }

        // Suppresses default constructor, ensuring non-instantiability.
        private CachedReflection() {
        }
    }

    /**
     * The ARMMemory class extends the UnsafeMemory class to provide memory operations specifically tailored
     * to ARM architecture. This class addresses ARM's alignment restrictions and encapsulates the necessary
     * precautions for handling volatile reads and writes of short values. It ensures that all memory operations
     * are performed in a safe, controlled manner.
     * <p>
     * Due to the alignment requirements on ARM, any memory address or offset that is not aligned to 2 bytes
     * (the size of a short) will result in explicit memory barriers enforced using the loadFence or storeFence
     * methods of the Unsafe class.
     * <p>
     * Care must be taken while using this class due to the low-level memory manipulation it provides. Misuse
     * of these operations can lead to unpredictable results or system crashes. Therefore, it is recommended
     * to be used only when absolutely necessary and always with the understanding of the potential risks involved.
     *
     * @see UnsafeMemory for the base implementation of memory operations.
     */
    static class ARMMemory extends UnsafeMemory {
        /**
         * Reads a volatile short from the provided address.
         * If the address is not aligned to 2 bytes, a memory fence is enforced before reading.
         *
         * @param address the address to read from
         * @return the short read from the address
         */
        @Override
        public short readVolatileShort(long address) {
            assert SKIP_ASSERTIONS || address != 0;
            if ((address & 0x1) == 0)
                return super.readVolatileShort(address);
            UNSAFE.loadFence();
            return super.readShort(address);
        }

        /**
         * Writes a volatile short to the provided address.
         * If the address is not aligned to 2 bytes, the short is written and then a memory fence is enforced.
         *
         * @param address the address to write to
         * @param i16     the short to write
         */
        @Override
        public void writeVolatileShort(long address, short i16) {
            assert SKIP_ASSERTIONS || address != 0;
            if ((address & 0x1) == 0) {
                super.writeVolatileShort(address, i16);
            } else {
                super.writeShort(address, i16);
                UNSAFE.storeFence();
            }
        }

        /**
         * Reads a volatile short from the object at the provided offset.
         * If the offset is not aligned to 2 bytes, a memory fence is enforced before reading.
         *
         * @param object the object to read from
         * @param offset the offset to read from
         * @return the short read from the object at the offset
         */
        @Override
        public short readVolatileShort(Object object, long offset) {
            assert SKIP_ASSERTIONS || assertIfEnabled(Longs.positive(), offset);
            if ((offset & 0x1) == 0)
                return super.readVolatileShort(object, offset);
            UNSAFE.loadFence();
            return super.readShort(object, offset);
        }

        /**
         * Writes a volatile short to the object at the provided offset.
         * If the offset is not aligned to 2 bytes, the short is written and then a memory fence is enforced.
         *
         * @param object the object to write to
         * @param offset the offset to write to
         * @param i16    the short to write
         */
        @Override
        public void writeVolatileShort(Object object, long offset, short i16) {
            assert SKIP_ASSERTIONS || assertIfEnabled(Longs.positive(), offset);
            if ((offset & 0x1) == 0) {
                super.writeVolatileShort(object, offset, i16);
            } else {
                super.writeShort(object, offset, i16);
                UNSAFE.storeFence();
            }
        }

        /**
         * Writes a float to the specified address.
         * If the address is not aligned to 4 bytes (which is the size of an int),
         * the float is first converted to raw int bits before writing.
         *
         * @param address the memory address to write to
         * @param f       the float value to write
         */
        @Override
        public void writeFloat(long address, float f) {
            assert SKIP_ASSERTIONS || address != 0;
            if (safeAlignedInt(address))
                super.writeFloat(address, f);
            else
                super.writeInt(address, Float.floatToRawIntBits(f));
        }

        /**
         * Reads a float from the specified address.
         * If the address is not aligned to 4 bytes (which is the size of an int),
         * the method reads an int and converts it to a float.
         *
         * @param address the memory address to read from
         * @return the float value read from the address
         */
        @Override
        public float readFloat(long address) {
            assert SKIP_ASSERTIONS || address != 0;
            if (safeAlignedInt(address))
                return super.readFloat(address);
            return Float.intBitsToFloat(super.readInt(address));
        }

        /**
         * Writes a float to the object at the specified offset.
         * If the offset is not aligned to 4 bytes (which is the size of an int),
         * the float is first converted to raw int bits before writing.
         *
         * @param object the object to write to
         * @param offset the offset to write to
         * @param f      the float value to write
         */
        @Override
        public void writeFloat(Object object, long offset, float f) {
            assert SKIP_ASSERTIONS || assertIfEnabled(Longs.positive(), offset);
            if ((offset & 0x3) == 0)
                super.writeFloat(object, offset, f);
            else
                super.writeInt(object, offset, Float.floatToRawIntBits(f));

        }

        /**
         * Reads a float from the object at the specified offset.
         * If the offset is not aligned to 4 bytes (which is the size of an int),
         * the method reads an int and converts it to a float.
         *
         * @param object the object to read from
         * @param offset the offset to read from
         * @return the float value read from the object at the offset
         */
        @Override
        public float readFloat(Object object, long offset) {
            assert SKIP_ASSERTIONS || assertIfEnabled(Longs.positive(), offset);
            if (safeAlignedInt(offset))
                return super.readFloat(object, offset);
            return Float.intBitsToFloat(super.readInt(object, offset));
        }

        /**
         * Reads a volatile int from the specified address.
         * If the address is not aligned to 4 bytes (which is the size of an int),
         * a memory fence is used to ensure ordering of reads and writes.
         *
         * @param address the memory address to read from
         * @return the int value read from the address
         */
        @Override
        public int readVolatileInt(long address) {
            assert SKIP_ASSERTIONS || address != 0;
            if (safeAlignedInt(address))
                return super.readVolatileInt(address);
            UNSAFE.loadFence();
            return super.readInt(address);
        }

        /**
         * Reads a volatile int from the object at the specified offset.
         * If the offset is not aligned to 4 bytes (which is the size of an int),
         * a memory fence is used to ensure ordering of reads and writes.
         *
         * @param object the object to read from
         * @param offset the offset to read from
         * @return the int value read from the object at the offset
         */
        @Override
        public int readVolatileInt(Object object, long offset) {
            assert SKIP_ASSERTIONS || assertIfEnabled(Longs.positive(), offset);
            if (safeAlignedInt(offset))
                return super.readVolatileInt(object, offset);
            UNSAFE.loadFence();
            return super.readInt(object, offset);
        }

        /**
         * Reads a volatile float from the specified address.
         * If the address is not aligned to 4 bytes (which is the size of an int),
         * a memory fence is used to ensure ordering of reads and writes.
         *
         * @param address the memory address to read from
         * @return the float value read from the address
         */
        @Override
        public float readVolatileFloat(long address) {
            assert SKIP_ASSERTIONS || address != 0;
            if (safeAlignedInt(address))
                return super.readVolatileFloat(address);
            UNSAFE.loadFence();
            return readFloat(address);
        }

        /**
         * Writes a volatile int to the specified address.
         * If the address is not aligned to 4 bytes (which is the size of an int),
         * the int is written and a store memory fence is used to ensure the ordering of reads and writes.
         *
         * @param address the memory address to write to
         * @param i32     the int value to write
         */
        @Override
        public void writeVolatileInt(long address, int i32) {
            assert SKIP_ASSERTIONS || address != 0;
            if (safeAlignedInt(address)) {
                super.writeVolatileInt(address, i32);
            } else {
                UNSAFE.putInt(address, i32);
                UNSAFE.storeFence();
            }
        }

        /**
         * Writes an int to the specified address with ordered/lazy semantics. If the address
         * is not aligned to 4 bytes (which is the size of an int), the int is written and a
         * store memory fence is used to ensure the ordering of reads and writes.
         *
         * @param address the memory address to write to
         * @param i32     the int value to write
         */
        @Override
        public void writeOrderedInt(long address, int i32) {
            assert SKIP_ASSERTIONS || address != 0;
            if (safeAlignedInt(address))
                super.writeOrderedInt(address, i32);
            else {
                UNSAFE.putInt(address, i32);
                UNSAFE.storeFence();
            }
        }

        /**
         * Writes a volatile int to the object at the specified offset. If the offset
         * is not aligned to 4 bytes (which is the size of an int), the int is written and a
         * store memory fence is used to ensure the ordering of reads and writes.
         *
         * @param object the object to write to
         * @param offset the offset to write at
         * @param i32    the int value to write
         */
        @Override
        public void writeVolatileInt(Object object, long offset, int i32) {
            assert SKIP_ASSERTIONS || assertIfEnabled(Longs.positive(), offset);
            if ((offset & 0x3) == 0)
                super.writeVolatileInt(object, offset, i32);
            else {
                UNSAFE.putInt(object, offset, i32);
                UNSAFE.storeFence();
            }
        }

        /**
         * Writes an int to the object at the specified offset with ordered/lazy semantics.
         * If the offset is not aligned to 4 bytes (which is the size of an int), the int is
         * written and a store memory fence is used to ensure the ordering of reads and writes.
         *
         * @param object the object to write to
         * @param offset the offset to write at
         * @param i32    the int value to write
         */
        @Override
        public void writeOrderedInt(Object object, long offset, int i32) {
            assert SKIP_ASSERTIONS || assertIfEnabled(Longs.positive(), offset);
            if (safeAlignedInt(offset)) {
                super.writeOrderedInt(object, offset, i32);
            } else {
                UNSAFE.putInt(object, offset, i32);
                UNSAFE.storeFence();
            }
        }

        /**
         * Writes a volatile float to the specified address. If the address is not aligned to
         * 4 bytes (which is the size of an int), the float is written as a volatile int to the address.
         *
         * @param address the memory address to write to
         * @param f       the float value to write
         */
        @Override
        public void writeVolatileFloat(long address, float f) {
            assert SKIP_ASSERTIONS || address != 0;
            if (safeAlignedInt(address))
                super.writeVolatileFloat(address, f);
            else
                writeVolatileInt(address, Float.floatToRawIntBits(f));
        }

        /**
         * Atomically adds the given increment to an int value at the specified memory address.
         * If the address is not aligned to 4 bytes (which is the size of an int), a MisAlignedAssertionError is thrown.
         *
         * @param address   the memory address of the int value
         * @param increment the value to add
         * @return the updated value
         * @throws MisAlignedAssertionError if the address is not aligned to 4 bytes
         */
        @Override
        public int addInt(long address, int increment) throws MisAlignedAssertionError {
            assert SKIP_ASSERTIONS || address != 0;
            if (safeAlignedInt(address))
                return super.addInt(address, increment);
            throw new MisAlignedAssertionError();
        }

        /**
         * Atomically sets the int at the specified memory address to the given value if it currently
         * holds the expected value. If the address is not aligned to 4 bytes (which is the size of an int),
         * a MisAlignedAssertionError is thrown.
         *
         * @param address  the memory address of the int value
         * @param expected the expected current value
         * @param value    the new value
         * @return true if successful, false otherwise
         * @throws MisAlignedAssertionError if the address is not aligned to 4 bytes
         */
        @Override
        public boolean compareAndSwapInt(long address, int expected, int value) throws MisAlignedAssertionError {
            assert SKIP_ASSERTIONS || address != 0;
            if (safeAlignedInt(address))
                return super.compareAndSwapInt(address, expected, value);
            throw new MisAlignedAssertionError();
        }

        /**
         * Atomically sets the int at the specified offset within the given object to the given
         * value if it currently holds the expected value. If the offset is not aligned to 4 bytes
         * (which is the size of an int), a MisAlignedAssertionError is thrown.
         *
         * @param object   the object containing the int value
         * @param offset   the offset of the int value within the object
         * @param expected the expected current value
         * @param value    the new value
         * @return true if successful, false otherwise
         * @throws MisAlignedAssertionError if the offset is not aligned to 4 bytes
         */
        @Override
        public boolean compareAndSwapInt(Object object, long offset, int expected, int value) throws MisAlignedAssertionError {
            assert SKIP_ASSERTIONS || assertIfEnabled(Longs.positive(), offset);
            if (safeAlignedInt(offset))
                return super.compareAndSwapInt(object, offset, expected, value);
            throw new MisAlignedAssertionError();
        }

        /**
         * Atomically sets the int at the specified memory address to the given value and
         * returns the old value. If the address is not aligned to 4 bytes (which is the size of an int),
         * a MisAlignedAssertionError is thrown.
         *
         * @param address the memory address of the int value
         * @param value   the new value
         * @return the old value
         * @throws MisAlignedAssertionError if the address is not aligned to 4 bytes
         */
        @Override
        public int getAndSetInt(long address, int value) throws MisAlignedAssertionError {
            assert SKIP_ASSERTIONS || address != 0;
            if (safeAlignedInt(address))
                return super.getAndSetInt(address, value);
            throw new MisAlignedAssertionError();
        }

        /**
         * Atomically sets the int at the specified offset within the given object to the given value
         * and returns the old value. If the offset is not aligned to 4 bytes (which is the size of an int),
         * a MisAlignedAssertionError is thrown.
         *
         * @param object the object containing the int value
         * @param offset the offset of the int value within the object
         * @param value  the new value
         * @return the old value
         * @throws MisAlignedAssertionError if the offset is not aligned to 4 bytes
         */
        @Override
        public int getAndSetInt(Object object, long offset, int value) throws MisAlignedAssertionError {
            assert SKIP_ASSERTIONS || assertIfEnabled(Longs.positive(), offset);
            if (safeAlignedInt(offset))
                return super.getAndSetInt(object, offset, value);
            throw new MisAlignedAssertionError();
        }

        /**
         * Atomically sets the int at the specified memory address to the given value if it currently
         * holds the expected value. If it doesn't hold the expected value, or if the address is not
         * aligned to 4 bytes (which is the size of an int), an IllegalStateException is thrown.
         *
         * @param address  the memory address of the int value
         * @param offset   the offset of the int value within the memory address
         * @param expected the expected current value
         * @param value    the new value
         * @throws IllegalStateException if the address is not aligned to 4 bytes or if the current value is not the expected value
         */
        @Override
        public void testAndSetInt(long address, long offset, int expected, int value) throws IllegalStateException {
            assert SKIP_ASSERTIONS || address != 0;
            assert SKIP_ASSERTIONS || assertIfEnabled(Longs.positive(), offset);
            if (safeAlignedInt(address)) {
                if (UNSAFE.compareAndSwapInt(null, address, expected, value)) {
                    return;
                }
                int actual = UNSAFE.getIntVolatile(null, address);
                throw new IllegalStateException(CANNOT_CHANGE_AT + offset + EXPECTED + expected + WAS + actual);
            } else {
                UNSAFE.loadFence();
                int actual = UNSAFE.getInt(address);
                if (actual == expected) {
                    UNSAFE.putInt(address, value);
                    UNSAFE.storeFence();
                    return;
                }
                throw new IllegalStateException(CANNOT_CHANGE_AT + offset + EXPECTED + expected + WAS + actual + " (mis-aligned)");
            }
        }

        /**
         * Atomically sets the int at the specified offset within the given object to the given
         * value if it currently holds the expected value. If it doesn't hold the expected value, or if the
         * offset is not aligned to 4 bytes (which is the size of an int), an IllegalStateException is thrown.
         *
         * @param object   the object containing the int value
         * @param offset   the offset of the int value within the object
         * @param expected the expected current value
         * @param value    the new value
         * @throws IllegalStateException if the offset is not aligned to 4 bytes or if the current value is not the expected value
         */
        @Override
        public void testAndSetInt(Object object, long offset, int expected, int value) throws IllegalStateException {
            assert SKIP_ASSERTIONS || nonNull(object);
            assert SKIP_ASSERTIONS || assertIfEnabled(Longs.positive(), offset);
            if (safeAlignedInt(offset)) {
                if (UNSAFE.compareAndSwapInt(object, offset, expected, value)) {
                    return;
                }
                int actual = UNSAFE.getIntVolatile(object, offset);
                throw new IllegalStateException("Cannot change " + object.getClass().getSimpleName() + " at " + offset + EXPECTED + expected + WAS + actual);
            } else {
                UNSAFE.loadFence();
                int actual = UNSAFE.getInt(object, offset);
                if (actual == expected) {
                    UNSAFE.putInt(object, offset, value);
                    UNSAFE.storeFence();
                    return;
                }
                throw new IllegalStateException("Cannot perform thread safe operation on " + object.getClass().getSimpleName() + " at " + offset + " as mis-aligned");
            }
        }

        /**
         * Writes the specified double value to the specified memory address.
         * If the address is not aligned to 8 bytes (which is the size of a long), the double value is converted
         * to a long using Double.doubleToRawLongBits(d) and then written.
         *
         * @param address the memory address
         * @param d       the double value to write
         */
        @Override
        public void writeDouble(long address, double d) {
            assert SKIP_ASSERTIONS || address != 0;
            if (safeAlignedLong(address))
                super.writeDouble(address, d);
            else
                super.writeLong(address, Double.doubleToRawLongBits(d));
        }

        /**
         * Reads a double value from the specified memory address.
         * If the address is not aligned to 8 bytes (which is the size of a long), a long is read and then converted
         * to a double using Double.longBitsToDouble().
         *
         * @param address the memory address
         * @return the read double value
         */
        @Override
        public double readDouble(long address) {
            assert SKIP_ASSERTIONS || address != 0;
            if (safeAlignedLong(address))
                return super.readDouble(address);
            return Double.longBitsToDouble(super.readLong(address));
        }

        /**
         * Writes the specified double value to the specified offset within the given object.
         * If the offset is not aligned to 8 bytes (which is the size of a long), the double value is converted
         * to a long using Double.doubleToRawLongBits(d) and then written.
         *
         * @param object the object containing the double value
         * @param offset the offset of the double value within the object
         * @param d      the double value to write
         */
        @Override
        public void writeDouble(Object object, long offset, double d) {
            assert SKIP_ASSERTIONS || assertIfEnabled(Longs.positive(), offset);
            if (safeAlignedLong(offset))
                super.writeDouble(object, offset, d);
            else
                super.writeLong(object, offset, Double.doubleToRawLongBits(d));
        }

        /**
         * Reads a double value from the specified offset within the given object.
         * If the offset is not aligned to 8 bytes (which is the size of a long), a long is read and then converted
         * to a double using Double.longBitsToDouble().
         *
         * @param object the object containing the double value
         * @param offset the offset of the double value within the object
         * @return the read double value
         */
        @Override
        public double readDouble(Object object, long offset) {
            assert SKIP_ASSERTIONS || assertIfEnabled(Longs.positive(), offset);
            if (safeAlignedLong(offset))
                return super.readDouble(object, offset);
            return Double.longBitsToDouble(super.readLong(object, offset));
        }

        /**
         * Writes the specified long value to the specified memory address using an ordered/lazy write.
         * If the address is not aligned to 8 bytes (which is the size of a long), it falls back to
         * an unsafe put and store fence.
         *
         * @param address the memory address
         * @param i       the long value to write
         */
        @Override
        public void writeOrderedLong(long address, long i) {
            assert SKIP_ASSERTIONS || address != 0;
            if (safeAlignedLong(address)) {
                super.writeOrderedLong(address, i);
            } else {
                UNSAFE.putLong(address, i);
                UNSAFE.storeFence();
            }
        }

        /**
         * Reads a volatile long value from the specified memory address.
         * If the address is not aligned to 8 bytes (which is the size of a long), it performs an unsafe load fence and
         * a normal read.
         *
         * @param address the memory address
         * @return the read long value
         */
        @Override
        public long readVolatileLong(long address) {
            assert SKIP_ASSERTIONS || address != 0;
            if (safeAlignedLong(address))
                return super.readVolatileLong(address);
            UNSAFE.loadFence();
            return readLong(address);
        }

        /**
         * Writes the specified long value to the specified offset within the given object using an ordered/lazy write.
         * If the offset is not aligned to 8 bytes (which is the size of a long), it falls back to
         * an unsafe put and store fence.
         *
         * @param object the object containing the long value
         * @param offset the offset of the long value within the object
         * @param i      the long value to write
         */
        @Override
        public void writeOrderedLong(Object object, long offset, long i) {
            assert SKIP_ASSERTIONS || assertIfEnabled(Longs.positive(), offset);
            if (safeAlignedLong(offset)) {
                super.writeOrderedLong(object, offset, i);
            } else {
                UNSAFE.putLong(object, offset, i);
                UNSAFE.storeFence();
            }
        }

        /**
         * Reads a volatile long value from the specified offset within the given object.
         * If the offset is not aligned to 8 bytes (which is the size of a long), it performs an unsafe load fence and
         * a normal read.
         *
         * @param object the object containing the long value
         * @param offset the offset of the long value within the object
         * @return the read long value
         */
        @Override
        public long readVolatileLong(Object object, long offset) {
            assert SKIP_ASSERTIONS || assertIfEnabled(Longs.positive(), offset);
            if (safeAlignedLong(offset))
                return super.readVolatileLong(object, offset);
            UNSAFE.loadFence();
            return readLong(object, offset);
        }

        /**
         * Reads a volatile double value from the specified memory address.
         * If the address is not aligned to 8 bytes (which is the size of a long), it performs an unsafe load fence and
         * a normal read.
         *
         * @param address the memory address
         * @return the read double value
         */
        @Override
        public double readVolatileDouble(long address) {
            assert SKIP_ASSERTIONS || address != 0;
            if (safeAlignedLong(address))
                return super.readVolatileDouble(address);
            UNSAFE.loadFence();
            return readDouble(address);
        }

        /**
         * Writes the specified long value to the given object at the specified offset in a volatile manner.
         * If the offset is not aligned to 8 bytes (which is the size of a long), it performs a non-atomic write and a store fence.
         *
         * @param object the object containing the long value
         * @param offset the offset of the long value within the object
         * @param i64    the long value to write
         */
        @Override
        public void writeVolatileLong(Object object, long offset, long i64) {
            assert SKIP_ASSERTIONS || assertIfEnabled(Longs.positive(), offset);
            if (safeAlignedLong(offset)) {
                super.writeVolatileLong(object, offset, i64);
            } else {
                writeLong(object, offset, i64);
                UNSAFE.storeFence();
            }
        }

        /**
         * Writes the specified long value to the specified memory address in a volatile manner.
         * If the address is not aligned to 8 bytes (which is the size of a long), it performs a non-atomic write and a store fence.
         *
         * @param address the memory address
         * @param i64     the long value to write
         */
        @Override
        public void writeVolatileLong(long address, long i64) {
            assert SKIP_ASSERTIONS || address != 0;
            if (safeAlignedLong(address)) {
                super.writeVolatileLong(address, i64);
            } else {
                writeLong(address, i64);
                UNSAFE.storeFence();
            }
        }

        /**
         * Writes the specified double value to the specified memory address in a volatile manner.
         * If the address is not aligned to 8 bytes (which is the size of a long), it performs a non-atomic write and a store fence.
         *
         * @param address the memory address
         * @param d       the double value to write
         */
        @Override
        public void writeVolatileDouble(long address, double d) {
            assert SKIP_ASSERTIONS || address != 0;
            if (safeAlignedLong(address))
                super.writeVolatileDouble(address, d);
            else
                writeLong(address, Double.doubleToRawLongBits(d));
        }

        /**
         * Adds the specified increment to the long value at the specified memory address.
         * If the address is not aligned to 8 bytes (which is the size of a long), it throws a MisAlignedAssertionError.
         *
         * @param address   the memory address
         * @param increment the increment to add
         * @return the result of the addition
         * @throws MisAlignedAssertionError if the address is not aligned to 8 bytes
         */
        @Override
        public long addLong(long address, long increment) throws MisAlignedAssertionError {
            assert SKIP_ASSERTIONS || address != 0;
            if (safeAlignedLong(address))
                return super.addLong(address, increment);
            throw new MisAlignedAssertionError();
        }

        /**
         * Atomically updates the long value at the given offset in the specified object if the current value equals the expected value.
         * If the offset is not aligned to 8 bytes (which is the size of a long), it throws a MisAlignedAssertionError.
         *
         * @param object   the object containing the long value
         * @param offset   the offset of the long value within the object
         * @param expected the expected current value
         * @param value    the new value
         * @return true if the current value was equal to the expected value, false otherwise
         * @throws MisAlignedAssertionError if the offset is not aligned to 8 bytes
         */
        @Override
        public boolean compareAndSwapLong(Object object, long offset, long expected, long value) throws MisAlignedAssertionError {
            assert SKIP_ASSERTIONS || assertIfEnabled(Longs.positive(), offset);
            if (safeAlignedLong(offset))
                return super.compareAndSwapLong(object, offset, expected, value);
            throw new MisAlignedAssertionError();
        }

        /**
         * Atomically updates the long value at the specified memory address if the current value equals the expected value.
         * If the address is not aligned to 8 bytes (which is the size of a long), it throws a MisAlignedAssertionError.
         *
         * @param address  the memory address
         * @param expected the expected current value
         * @param value    the new value
         * @return true if the current value was equal to the expected value, false otherwise
         * @throws MisAlignedAssertionError if the address is not aligned to 8 bytes
         */
        @Override
        public boolean compareAndSwapLong(long address, long expected, long value) throws MisAlignedAssertionError {
            assert SKIP_ASSERTIONS || address != 0;
            if (safeAlignedLong(address))
                return super.compareAndSwapLong(address, expected, value);
            throw new MisAlignedAssertionError();
        }

        /**
         * Checks if the specified memory address is aligned to 4 bytes (which is the size of an int).
         *
         * @param addr the memory address
         * @return true if the address is aligned to 4 bytes, false otherwise
         */
        @Override
        public boolean safeAlignedInt(long addr) {
            return (addr & 3) == 0;
        }

        /**
         * Checks if the specified memory address is aligned to 8 bytes (which is the size of a long).
         *
         * @param addr the memory address
         * @return true if the address is aligned to 8 bytes, false otherwise
         */
        @Override
        public boolean safeAlignedLong(long addr) {
            return (addr & 7) == 0;
        }

        /**
         * Adds the specified increment to the long value at the given offset in the specified object.
         * If the offset is not aligned to 8 bytes (which is the size of a long), it throws a MisAlignedAssertionError.
         *
         * @param object    the object containing the long value
         * @param offset    the offset of the long value within the object
         * @param increment the increment to add
         * @return the result of the addition
         * @throws MisAlignedAssertionError if the offset is not aligned to 8 bytes
         */
        @Override
        public long addLong(Object object, long offset, long increment) throws MisAlignedAssertionError {
            assert SKIP_ASSERTIONS || offset > 8;
            if (safeAlignedLong(offset))
                return super.addLong(object, offset, increment);
            throw new MisAlignedAssertionError();
        }
    }
}<|MERGE_RESOLUTION|>--- conflicted
+++ resolved
@@ -1079,33 +1079,6 @@
     }
 
     /**
-<<<<<<< HEAD
-=======
-     * Copies memory from a byte array to an object.
-     *
-     * @param src        source byte array.
-     * @param srcOffset  offset of the source array from where to start copying.
-     * @param dest       destination object.
-     * @param destOffset offset of the destination object from where to place the copied memory.
-     * @param length     the length of memory to copy.
-     */
-    @Deprecated(/* for removal in x.26 */)
-    @Override
-    public void copyMemory(byte[] src, int srcOffset, @Nullable Object dest, long destOffset, int length) {
-        assert SKIP_ASSERTIONS || nonNull(src);
-        assert SKIP_ASSERTIONS || assertIfEnabled(Longs.nonNegative(), srcOffset);
-        assert SKIP_ASSERTIONS || assertIfEnabled(Longs.nonNegative(), destOffset);
-        assert SKIP_ASSERTIONS || assertIfEnabled(Longs.nonNegative(), length);
-
-        if (dest instanceof byte[]) {
-            copyMemory(src, srcOffset, (byte[]) dest, Math.toIntExact(destOffset - ARRAY_BYTE_BASE_OFFSET), length);
-        } else {
-            copyMemoryLoop(src, ARRAY_BYTE_BASE_OFFSET + srcOffset, dest, destOffset, length);
-        }
-    }
-
-    /**
->>>>>>> a3112a68
      * Copies memory from one byte array to another.
      *
      * @param src        source byte array.
